--- conflicted
+++ resolved
@@ -7,108 +7,6 @@
     <a href="#" data-lang-picker='ja'>🇯🇵 日本語</a>
     <a href="#" data-lang-picker='en' style="display:none">🇺🇸 English</a>
   </div>
-<<<<<<< HEAD
-  <section id="map-legend">
-    <div><span class="one">▉</span> 1-10 cases</div>
-    <div><span class="two">▉</span> 11-25 cases</div>
-    <div><span class="three">▉</span> 26-50 cases</div>
-    <div><span class="four">▉</span> 51+ cases</div>
-  </section>
-  <div id="map-container"></div>
-
-  <section id="chart-legend-container">
-    <h4>Outbreak Spread Trend</h4>
-    <div id="chart-legend">
-      <div><span class="one">▉</span> Confirmed</div>
-      <div><span class="two">▉</span> Recovered</div>
-      <div><span class="three">▉</span> Deceased</div>
-      <div><span class="four">▉</span> Daily Increase</div>
-    </div>
-  </section>
-  <section id="trend-chart-container">
-    <canvas id="trend-chart"></canvas>
-  </section>
-
-
-
-  <section>
-    <a name="data"></a>
-    <h4>Prefecture Data</h4>
-    <table id="data-table">
-      <thead>
-        <tr>
-          <th>Prefecture</th>
-          <th>Confirmed</th>
-          <th>Recovered</th>
-          <th>Deceased</th>
-        </tr>
-      </thead>
-      <tbody>
-        <tr class="loading"><td colspan="4"><div class="lds-dual-ring"></div></td></tr>
-      </tbody>
-    </table>
-  </section>
-
-  <section id="helpful-links">
-    <a name="links"></a>
-    <h4>Helpful Links</h4>
-    <ul>
-      <li>
-        Information from the Tokyo Metropolitan Infectious Disease Surveillance Center<br/>
-        <a href="http://idsc.tokyo-eiken.go.jp/diseases/2019-ncov/">http://idsc.tokyo-eiken.go.jp/diseases/2019-ncov/</a>
-      </li>
-      <li>
-        If you think you might have the virus<br/>
-        <a href="https://www.mhlw.go.jp/stf/seisakunitsuite/bunya/kenkou_iryou/covid19-kikokusyasessyokusya.html">https://www.mhlw.go.jp/stf/seisakunitsuite/bunya/kenkou_iryou/covid19-kikokusyasessyokusya.html</a>
-      </li>
-      <li>
-        WHO information about the virus<br/>
-        <a href="https://www.who.int/emergencies/diseases/novel-coronavirus-2019">https://www.who.int/emergencies/diseases/novel-coronavirus-2019</a>
-      </li>
-      <li>
-        Monitoring your symptoms if you feel ill<br/>
-        <a href="https://www.fukushihoken.metro.tokyo.lg.jp/iryo/kansen/tagengoguide.files/tagengogaido2019-mihiraki.pdf">https://www.fukushihoken.metro.tokyo.lg.jp/iryo/kansen/tagengoguide.files/tagengogaido2019-mihiraki.pdf</a>
-      </li>
-      <li>
-        Active relevant Twitter accounts<br/>
-        <a href="https://twitter.com/i/lists/1069503606880006144">https://twitter.com/i/lists/1069503606880006144</a>
-      </li>
-    </ul>
-
-    <br/>
-    <h4>Primary Data Sources</h4>
-    <ul>
-      <li><a href="https://www.mhlw.go.jp/stf/houdou/houdou_list_202002.html">https://www.mhlw.go.jp/stf/houdou/houdou_list_202002.html</a></li>
-      <li><a href="http://www.pref.fukuoka.lg.jp/contents/corona-kokunai.html">http://www.pref.fukuoka.lg.jp/contents/corona-kokunai.html</a></li>
-    </ul>
-  </section>
-
-  <footer>
-    Built by <a href="https://twitter.com/reustle" target="_blank">Shane Reustle</a> and <a href="https://jiahuizhou.design/" target="_blank">Jiahui Zhou</a><br/><br/>
-    <a href="https://github.com/reustle/covid19japan">Contribute to this page on GitHub</a>
-  </footer>
-
-  <!-- JS -->
-  <script src="https://api.mapbox.com/mapbox-gl-js/v0.53.1/mapbox-gl.js"></script>
-  <link href="https://api.mapbox.com/mapbox-gl-js/v0.53.1/mapbox-gl.css" rel="stylesheet" />
-  <script src="https://cdnjs.cloudflare.com/ajax/libs/moment.js/2.13.0/moment.min.js"></script>
-  <script src="https://cdn.jsdelivr.net/npm/chart.js@2.8.0"></script>
-  <script src="https://cdn.jsdelivr.net/npm/lodash@4.17.15/lodash.min.js"></script>
-  <script src="https://unpkg.com/drive-db"></script>
-  <script src="static/main.js"></script>
-
-  <script async src="https://www.googletagmanager.com/gtag/js?id=UA-2580539-41"></script>
-  <script>
-    window.dataLayer = window.dataLayer || [];
-    function gtag(){dataLayer.push(arguments);}
-    gtag('js', new Date());
-
-    gtag('config', 'UA-2580539-41');
-  </script>
-
-</body>
-</html>
-=======
   
   <h1 data-ja="日本国内の新型コロナウイルス (COVID-19) 感染状況追跡">Coronavirus Disease (COVID-19) Japan Tracker</h1>
   <em><small><span data-ja="最終更新:">Last Updated:</span> <strong id="last-updated">-</strong></small></em>
@@ -147,6 +45,7 @@
     <div><span class="one">▉</span> <span data-ja="感染者数">Cases</span></div>
     <div><span class="two">▉</span> <span data-ja="回復者数">Recovered</span></div>
     <div><span class="three">▉</span> <span data-ja="死亡者数">Deaths</span></div>
+    <div><span class="four">▉</span> <span data-ja="毎日の増加">Daily Increase</span></div>
   </div>
 </section>
 <section id="trend-chart-container">
@@ -243,5 +142,4 @@
     
     loadLastUpdatedTime(drawLastUpdated)
   })()
-</script>
->>>>>>> 4d09566c
+</script>