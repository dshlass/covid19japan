<!DOCTYPE HTML>
<html lang="en">
<head>

  <meta charset="utf-8">
  <meta name="viewport" content="width=device-width, initial-scale=1, minimal-ui">
  <title>Japan COVID-19 Coronavirus Tracker</title>
  <link href="https://fonts.googleapis.com/css?family=Open+Sans:400,400i,700,700i,800&display=swap" rel="stylesheet">

  <link
    rel="icon"
    type="image/png"
    href="https://covid19japan.com/static/favicon.png"
  />
  <meta
    name="description"
    content="Live updates of the Coronavirus COVID-19 outbreak in Japan"
  />
  <meta name="twitter:card" content="summary_large_image" />
  <meta name="twitter:url" content="https://covid19japan.com/" />
  <meta name="twitter:title" content="Japan COVID-19 Coronavirus Tracker" />

  <meta
    name="twitter:description"
    content="Live updates of the Coronavirus COVID-19 outbreak in Japan"
  />
  <meta property="og:title" content="Japan COVID-19 Coronavirus Tracker" />
  <meta property="og:type" content="website" />
  <meta property="og:url" content="https://covid19japan.com/" />
  <meta
    property="og:image"
    content="https://covid19japan.com/static/map.jpg"
  />
  <meta
    property="og:description"
    content="Live updates of the Coronavirus COVID-19 outbreak in Japan"
  />
<link href="/index.css" rel="stylesheet"></head>
<body class="embed">
  <script src="https://browser.sentry-cdn.com/5.12.1/bundle.min.js" integrity="sha384-y+an4eARFKvjzOivf/Z7JtMJhaN6b+lLQ5oFbBbUwZNNVir39cYtkjW1r6Xjbxg3" crossorigin="anonymous"></script>
  <script src="https://browser.sentry-cdn.com/5.12.1/captureconsole.min.js"></script>
  <script>
    if (window.location.hostname == 'covid19japan.com') {
      Sentry.init({
        dsn: 'https://1c7127f5f5b2432d99a5bf44a3b74d08@sentry.io/2967034',
        debug: false,
        integrations: [
          new Sentry.Integrations.CaptureConsole({
            levels: ['error']
          })
        ]
      })
    }
  </script>

  <header class="embed-hide">
    <div class="lang-picker">
      <a href="#" data-lang-picker='ja'>🇯🇵 日本語</a>
      <a href="#" data-lang-picker='en' style="display:none">🇺🇸 English</a>
    </div>
<<<<<<< HEAD
    
    <h1 data-i18n="covid-19-tracker">Japan COVID-19 Coronavirus Tracker</h1>
=======

    <h1 data-ja="日本国内の新型コロナウイルス (COVID-19) 感染状況追跡">Japan COVID-19 Coronavirus Tracker</h1>
>>>>>>> a5a1a25a
    <div>
      <em>
        View our <a href="https://docs.google.com/spreadsheets/d/e/2PACX-1vRri4r42DHwMHePjJfYN-qEWhGvKeOQullBtEzfle15i-xAsm9ZgV8oMxQNhPRO1CId39BPnn1IO5YO/pubhtml" target="_blank">live patient database</a>
      </em>
    </div>
    <div>
      <em>
        <span data-i18n="last-updated">Last Updated:</span> <strong id="last-updated">-</strong>
      </em>
    </div>
  </header>

  <section id="kpi">
    <div id="kpi-active" data-tippy-content="Confirmed cases minus recovered minus deceased" data-tippy-placement="bottom">
      <div class="diff">&nbsp;</div>
      <div class="value"><div class="lds-dual-ring"></div></div>
      <div class="label"><span data-i18n="kpi-active">Active</span> &#9432;</div>
    </div>
    <div id="kpi-critical">
      <div class="diff">&nbsp;</div>
      <div class="value"><div class="lds-dual-ring"></div></div>
      <div class="label" data-i18n="kpi-critical">Critical</div>
    </div>
    <div id="kpi-deceased">
      <div class="diff">&nbsp;</div>
      <div class="value"><div class="lds-dual-ring"></div></div>
      <div class="label" data-i18n="kpi-deceased">Deaths</div>
    </div>
    <div id="kpi-tested">
      <div class="diff">&nbsp;</div>
      <div class="value"><div class="lds-dual-ring"></div></div>
      <div class="label" data-i18n="kpi-tested">Tested</div>
    </div>
    <div id="kpi-confirmed">
      <div class="diff">&nbsp;</div>
      <div class="value"><div class="lds-dual-ring"></div></div>
      <div class="label" data-i18n="kpi-confirmed">Confirmed</div>
    </div>
    <div id="kpi-recovered">
      <div class="diff">&nbsp;</div>
      <div class="value"><div class="lds-dual-ring"></div></div>
      <div class="label" data-i18n="kpi-recovered">Recovered</div>
    </div>
  </section>

  <a name="map"></a>
  <div class="center-offset">
    <h4><span data-i18n="covid-19" class="embed-show">COVID-19</span> <span data-i18n="outbreak-map">Outbreak Map</span></h4>
  </div>
  <section id="map-legend">
    <div><span class="one">▉</span> 1-50 <span data-i18n="cases">cases</span></div>
    <div><span class="two">▉</span> 51-100 <span data-i18n="cases">cases</span></div>
    <div><span class="three">▉</span> 101-200 <span data-i18n="cases">cases</span></div>
    <div><span class="four">▉</span> 201+ <span data-i18n="cases">cases</span></div>
  </section>
  <div id="map-container"></div>
  <span class="embed-show footnote">powered by <a href="https://covid19japan.com" target="_blank">COVID19Japan.com</a></span>

  <section id="trend-chart-container" class="embed-hide">
    <h4 data-i18n="outbreak-spread-trend">Outbreak Spread Trend</h4>
    <div id="trend-chart">
        <div class="text-center"><div class="lds-dual-ring"></div></div>
    </div>
  </section>

  <section id="daily-increase-container" class="embed-hide">
    <h4 data-i18n="new-cases-by-day">New Cases By Day</h4>
    <div id="daily-increase-chart">
        <div class="text-center"><div class="lds-dual-ring"></div></div>
    </div>
  </section>

  <section class="embed-hide">
    <h4 data-i18n="prefecture-data">Prefecture Data</h4>
    <table id="prefectures-table">
      <thead>
        <tr>
          <th data-i18n="prefecture">Prefecture</th>
          <th data-i18n="cases-count">Cases</th>
          <th data-i18n="recovered-count">Recovered</th>
          <th data-i18n="deaths-count">Deaths</th>
        </tr>
      </thead>
      <tbody>
        <tr class="loading"><td colspan="4"><div class="lds-dual-ring"></div></td></tr>
      </tbody>
      <tfoot></tfoot>
    </table>
  </section>

  <section id="travel-restrictions" class="embed-hide">
    <h4 data-ja="">Traveling into Japan</h4>
    <p>Below are the travel restrictions that have been put in place regarding traveling into Japan.
      Click on the link for more details on the restrictions.</p>
    <h5>Banned From Entering Japan:</h5><span id="banned-entry"></span>
    <h5>Existing Visa Required:</h5><span id="visa-required"></span>
    <h5>14-day Self-Quarantine Required:</h5><span id="self-quarantine"></span>
    <h5>Other Limitations:</h5><span id="other-restrictions"></span>

    <!--<h4>Traveling out of Japan</h4>
    <p>Below are the travel restrictions that have been put in place regarding traveling from Japan into
      foreign countries. Click on the link for more details on the restrictions.</p>
    <h5>Banned From Entering Japan:</h5><span id="foreign-banned-entry"></span>
    <h5>Existing Visa Required:</h5><span id="foreign-visa-required"></span>
    <h5>14-day Self-Quarantine Required:</h5><span id="foreign-self-quarantine"></span>
    <h5>Other Limitations:</h5><span id="foreign-other-restrictions"></span>-->
  </section>

  <section id="helpful-links" class="embed-hide">
    <a name="links"></a>
    <h4 data-i18n="helpful-links">Helpful Links</h4>
    <ul>
      <li>
        <a href="http://idsc.tokyo-eiken.go.jp/diseases/2019-ncov/">
          Information from the Tokyo Metropolitan Infectious Disease Surveillance Center
        </a>
      </li>
      <li>
        <a href="https://www.mhlw.go.jp/stf/seisakunitsuite/bunya/kenkou_iryou/covid19-kikokusyasessyokusya.html">
          If you think you might have the virus
        </a>
      </li>
      <li>
        <a href="https://www.who.int/emergencies/diseases/novel-coronavirus-2019">
          WHO information about the virus
        </a>
      </li>
      <li>
        <a href="https://www.fukushihoken.metro.tokyo.lg.jp/iryo/kansen/tagengoguide.files/tagengogaido2019-mihiraki.pdf">
          Monitoring your symptoms if you feel ill
        </a>
      </li>
      <li>
        <a href="https://twitter.com/i/lists/1069503606880006144">
          Active relevant Twitter accounts
        </a>
      </li>
    </ul>
    <br/>
    <h4 data-i18n="primary-data-sources">Primary Data Sources</h4>
    <ul>
      <li><a href="https://www.mhlw.go.jp/stf/houdou/houdou_list_202002.html">https://www.mhlw.go.jp/stf/houdou/houdou_list_202002.html</a></li>
      <li><a href="https://www3.nhk.or.jp/news/special/coronavirus/latest-news/">https://www3.nhk.or.jp/news/special/coronavirus/latest-news/</a></li>
      <li><a href="https://github.com/reustle/covid19japan#data-sources">See all sources</a></li>
    </ul>
  </section>

  <footer>
    <p>
      Built and maintained by <a href="https://twitter.com/reustle" target="_blank">Shane Reustle</a> (<a href="https://reustle.co" target="_blank">Reustle K.K.</a>) and <a href="https://github.com/reustle/covid19japan/graphs/contributors" target="_blank">these contributors</a>.
      Concept and design by <a href="https://jiahuizhou.design/" target="_blank">Jiahui Zhou</a>.
      Supported by <a href="https://mapbox.com/community/" target="_blank">Mapbox Community</a> and <a href="https://sentry.io" target="_blank">Sentry.io</a>.
    </p>
    <p>
      Contribute to <a href="https://github.com/reustle/covid19japan" target="_blank">this project on GitHub</a>.
    </p>
  </footer>

  <!-- JS -->
  <script src="https://api.mapbox.com/mapbox-gl-js/v0.53.1/mapbox-gl.js"></script>
  <link href="https://api.mapbox.com/mapbox-gl-js/v0.53.1/mapbox-gl.css" rel="stylesheet" />
  <script async src="https://www.googletagmanager.com/gtag/js?id=UA-2580539-41"></script>
  <script>
    window.dataLayer = window.dataLayer || [];
    function gtag(){dataLayer.push(arguments);}
    gtag('js', new Date());
    gtag('config', 'UA-2580539-41');
  </script>

<script type="text/javascript" src="/index.js"></script></body>
</html><|MERGE_RESOLUTION|>--- conflicted
+++ resolved
@@ -58,13 +58,8 @@
       <a href="#" data-lang-picker='ja'>🇯🇵 日本語</a>
       <a href="#" data-lang-picker='en' style="display:none">🇺🇸 English</a>
     </div>
-<<<<<<< HEAD
     
     <h1 data-i18n="covid-19-tracker">Japan COVID-19 Coronavirus Tracker</h1>
-=======
-
-    <h1 data-ja="日本国内の新型コロナウイルス (COVID-19) 感染状況追跡">Japan COVID-19 Coronavirus Tracker</h1>
->>>>>>> a5a1a25a
     <div>
       <em>
         View our <a href="https://docs.google.com/spreadsheets/d/e/2PACX-1vRri4r42DHwMHePjJfYN-qEWhGvKeOQullBtEzfle15i-xAsm9ZgV8oMxQNhPRO1CId39BPnn1IO5YO/pubhtml" target="_blank">live patient database</a>
