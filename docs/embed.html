--- conflicted
+++ resolved
@@ -197,11 +197,7 @@
   
   
   <script async src="https://www.googletagmanager.com/gtag/js?id=UA-2580539-41"></script>
-<<<<<<< HEAD
   <!-- TODO tried to add to bundle but requires babel (Shane R) -->
-  <script src="https://unpkg.com/@popperjs/core@2"></script>
-  <script src="https://unpkg.com/tippy.js@6"></script>
-
   <!-- Load c3.css -->
   <link href="https://cdn.jsdelivr.net/npm/c3@0.7.15/c3.min.css" rel="stylesheet">
 
@@ -209,8 +205,6 @@
   <script src="https://cdn.jsdelivr.net/npm/d3@5.15.0/dist/d3.min.js" charset="utf-8"></script>
   <script src="https://cdn.jsdelivr.net/npm/c3@0.7.15/c3.min.js"></script>
 
-=======
->>>>>>> aef3cbe9
   <script>
     window.dataLayer = window.dataLayer || [];
     function gtag(){dataLayer.push(arguments);}
