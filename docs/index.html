--- conflicted
+++ resolved
@@ -144,19 +144,11 @@
     <table id="prefectures-table">
       <thead>
         <tr>
-<<<<<<< HEAD
-          <th data-i18n="prefecture" class="prefecture">Prefecture</th>
-          <th class="trend"><div id="sparkline-chart"></div></th>
-          <th data-i18n="confirmed">Cases</th>
-          <th data-i18n="recovered">Recovered</th>
-          <th data-i18n="deaths">Deaths</th>
-=======
           <th data-ja="都道府県" class="prefecture">Prefecture</th>
           <th class="trend"><div id="sparkline-chart"></div></th>
           <th data-ja="感染者数" class="count">Confirmed</th>
           <th data-ja="回復者数" class="count">Recovered</th>
           <th data-ja="死亡者数" class="count">Deaths</th>
->>>>>>> fa05a807
         </tr>
       </thead>
       <tbody>
