'use strict';

mapboxgl.accessToken = 'pk.eyJ1IjoicmV1c3RsZSIsImEiOiJjazZtaHE4ZnkwMG9iM3BxYnFmaDgxbzQ0In0.nOiHGcSCRNa9MD9WxLIm7g'
const PREFECTURE_JSON_PATH = 'static/prefectures.geojson'
const SHEET_ID = '1jfB4muWkzKTR0daklmf8D5F0Uf_IYAgcx_-Ij9McClQ'
const SHEET_PREFECTURES_TAB = 2
const SHEET_DAILY_SUM_TAB = 3
const TIME_FORMAT = 'YYYY-MM-DD'
const COLOR_CONFIRMED = 'rgb(244,67,54)'
const COLOR_RECOVERED = 'rgb(25,118,210)'
const COLOR_DECEASED = 'rgb(55,71,79)'
const PAGE_TITLE = 'Coronavirus Disease (COVID-19) Japan Tracker'

// Global vars
let ddb = {
  prefectures: undefined,
  byDay: undefined,
}
let map = undefined


function loadPrefectureData(callback) {
  // Load the prefectures tab of the
  // spreadsheet using drive-db
  
  function validate(data) {
    // Make sure we've loaded the correct sheet

    if(data.length && data[0] && data[0].prefecture && data[0].prefecture.length > 0){
      return true
    }
    return false
  }
  
  drive({
    sheet: SHEET_ID,
    tab: SHEET_PREFECTURES_TAB,
  })
  .then((data) => {
    if(!validate(data)){
      console.error('Error validating prefectures sheet')
      return
    }
    
    ddb.prefectures = data
    if(callback){ callback() }
  })
  .catch((error) => {
    console.error('Error Loading Sheet: ', error);
  })
  
}


function loadTrendData(callback){
  
  function validate(data) {
    if(data.length && data[0] && data[0].date && data[0].confirmed){
      return true
    }
    return false
  }

  drive({
    sheet: SHEET_ID,
    tab: SHEET_DAILY_SUM_TAB,
  })
  .then((data) => {
    if(!validate(data)){
      console.error('Error validating daily sum sheet')
      return
    }

    ddb.trendData = data
    if(callback){ callback() }
  })
  .catch((error) => {
    console.error('Error Loading Sheet: ', error);
  })

}


function drawMap() {
  // Initialize Map

  map = new mapboxgl.Map({
    container: 'map-container',
    style: 'mapbox://styles/mapbox/light-v10',
    zoom: 4,
    minZoom: 3.5,
    maxZoom: 7,
    center: {
        lng: 139.11792973051274,
        lat: 38.52245616545571
    },
    maxBounds: [
      {lat: 12.118318014416644, lng: 100.01240618330542}, // SW
      {lat: 59.34721256263214, lng: 175.3273570446982} // NE
    ]
  })

  map.dragRotate.disable()
  map.touchZoomRotate.disableRotation()
  map.scrollZoom.disable()
  map.addControl(new mapboxgl.NavigationControl({
    showCompass: false,
    showZoom: true
  }))
}


function drawTrendChart(sheetTrend) {
  
  let lastUpdated = ''
  let labelSet = []
  let confirmedSet = []
  let recoveredSet = []
  let deceasedSet = []
  
  sheetTrend.map(function(trendData){
    labelSet.push(new Date(trendData.date))
    confirmedSet.push({
      x: new Date(trendData.date),
      y: parseInt(trendData.confirmed)
    })
    recoveredSet.push({
      x: new Date(trendData.date),
      y: parseInt(trendData.recovered)
    })
    deceasedSet.push({
      x: new Date(trendData.date),
      y: parseInt(trendData.deceased)
    })
    
    lastUpdated = trendData.date
  })
  
  drawLastUpdated(lastUpdated)
  
  var ctx = document.getElementById('trend-chart').getContext('2d')
  Chart.defaults.global.defaultFontFamily = "'Open Sans', helvetica, sans-serif"
  Chart.defaults.global.defaultFontSize = 16
  Chart.defaults.global.defaultFontColor = 'rgb(0,10,18)'
  
  var chart = new Chart(ctx, {
    type: 'line',
    data: {
        labels: labelSet,
        datasets: [
          {
            label: 'Deceased',
            borderColor: COLOR_DECEASED,
            backgroundColor: COLOR_DECEASED,
            fill: false,
            data: deceasedSet
          },
          {
            label: 'Recovered',
            borderColor: COLOR_RECOVERED,
            backgroundColor: COLOR_RECOVERED,
            fill: false,
            data: recoveredSet
          },
          {
            label: 'Confirmed',
            borderColor: COLOR_CONFIRMED,
            backgroundColor: COLOR_CONFIRMED,
            fill: false,
            data: confirmedSet
          }
        ]
    },
    options: {
      maintainAspectRatio: false,
      responsive: true,
      elements: {
        line: {
            tension: 0.1
        }
      },
      legend: {
        display: false,
      },
      scales: {
        xAxes: [{
          type: 'time',
          time: {
            parser: TIME_FORMAT,
            round: 'day',
            tooltipFormat: 'll'
          },
          scaleLabel: {
            display: true,
            labelString: 'Date'
          }
        }],
        yAxes: [{
          scaleLabel: {
            display: true,
            labelString: 'Cases'
          }
        }]
      }
    }
  });
}


function drawPrefectureTable(prefectures) {
  // Draw the Cases By Prefecture table
  
  let totalCases = 0
  let totalRecovered = 0
  let totalDeaths = 0
  let dataTable = document.querySelector('#data-table tbody')
  let unspecifiedRow = ''
  
  // Remove the loading cell
  dataTable.removeChild(dataTable.querySelector('.loading'))

  
  prefectures.map(function(pref){
    pref.cases = parseInt(pref.cases)
  })
  _.orderBy(prefectures, 'cases', 'desc').map(function(prefecture){
    let cases = parseInt(prefecture.cases)
    let recovered = 0
    if(prefecture.recovered){
      recovered = parseInt(prefecture.recovered)
    }
    let deaths = 0
    if(prefecture.deaths){
      deaths = parseInt(prefecture.deaths)
    }
    if(!cases && !recovered && !deaths){
      return
    }
    
    totalCases += cases
    totalRecovered += recovered
    totalDeaths += deaths
    
    if(prefecture.prefecture == 'Unspecified'){
      // Save the "Unspecified" row for the end of the table
      unspecifiedRow = `<tr><td><em>${prefecture.prefecture}</em></td><td>${prefecture.cases}</td><td>${prefecture.recovered}</td><td>${prefecture.deaths}</td></tr>`
    }else{
      dataTable.innerHTML = `${dataTable.innerHTML}<tr><td>${prefecture.prefecture}</td><td>${prefecture.cases}</td><td></td><td>${(deaths?deaths:'')}</td></tr>`
    }
    return true
  })
  
  dataTable.innerHTML = dataTable.innerHTML + unspecifiedRow
  
  dataTable.innerHTML = `${dataTable.innerHTML}<tr class="totals"><td>Total</td><td>${totalCases}</td><td>${totalRecovered}</td><td>${totalDeaths}</td></tr>`
  
  drawKpis(totalCases, totalRecovered, totalDeaths)
  setPageTitleCount(totalCases)
}


function drawKpis(confirmed, recovered, deaths) {
  // Draw the KPI values

  document.querySelector('#kpi-confirmed').innerHTML = confirmed
  document.querySelector('#kpi-recovered').innerHTML = recovered
  document.querySelector('#kpi-deceased').innerHTML = deaths
}


function drawLastUpdated(lastUpdated) {
  // Draw the last updated time
  
  let prettyUpdatedTime = moment(lastUpdated).format('MMM D, YYYY') + ' JST'
  document.getElementById('last-updated').innerHTML = prettyUpdatedTime
}


function setPageTitleCount(confirmed) {
  // Update the number of confirmed cases in the title
  
  document.title = `(${confirmed}) ${PAGE_TITLE}`
}


<<<<<<< HEAD
function initDataTranslate() {
  
  // Make sure to include all the non-english languages in the page
  const selector = '[data-ja]'
  const parseNode = cb => document.querySelectorAll(selector).forEach(cb)

  // Default website is in English. Extract it as the attr data-en="..."
  parseNode(el => {
    el.dataset['en'] = el.textContent
  })

  // For the language selector
  document.querySelectorAll('[data-lang-picker]').forEach(pick => {
    pick.addEventListener('click', e => {
    	const lang = e.target.dataset.langPicker
      parseNode(el => {
        if (!el.dataset[lang]) return;
        el.textContent = el.dataset[lang]
      })
    })
  })
}

// Initialize Map
var map = new mapboxgl.Map({
    container: 'map-container',
    style: 'mapbox://styles/mapbox/light-v10',
    zoom: 4,
    minZoom: 3.5,
    maxZoom: 7,
    center: {
        lng: 139.11792973051274,
        lat: 38.52245616545571
    },
    maxBounds: [
      {lat: 12.118318014416644, lng: 100.01240618330542}, // SW
      {lat: 59.34721256263214, lng: 175.3273570446982} // NE
    ]
})

map.dragRotate.disable()
map.touchZoomRotate.disableRotation()
map.scrollZoom.disable()
map.addControl(new mapboxgl.NavigationControl({
  showCompass: false,
  showZoom: true
}))

map.once('style.load', function(e) {
  
=======
function drawMapPrefectures() {
>>>>>>> 50bc600e
  // Find the index of the first symbol layer
  // in the map style so we can draw the
  // prefecture colors behind it
  var firstSymbolId;
  var layers = map.getStyle().layers;
  for(var i = 0; i < layers.length; i++) {
    if(layers[i].type === 'symbol') {
      firstSymbolId = layers[i].id;
      break;
    }
  }
  
  map.addSource('prefectures', {
    type: 'geojson',
    data: PREFECTURE_JSON_PATH,
  })

  // Start the Mapbox search expression
  let prefecturePaint = [
    'match',
    ['get', 'NAME_1'],
  ]
  
  // Go through all prefectures looking for cases
  ddb.prefectures.map(function(prefecture){
    
    let cases = parseInt(prefecture.cases)
    if(cases > 0){
      prefecturePaint.push(prefecture.prefecture)
      
      if(cases <= 10){
        // 1-10 cases
        prefecturePaint.push('rgb(253,234,203)')
      }else if(cases <= 25){
        // 11-25 cases
        prefecturePaint.push('rgb(251,155,127)')
      }else if(cases <= 50){
        // 26-50 cases
        prefecturePaint.push('rgb(244,67,54)')
      }else{
        // 51+ cases
        prefecturePaint.push('rgb(186,0,13)')
      }
    }
    
  })
  
  // Add a final value to the list for the default color
  prefecturePaint.push('rgba(0,0,0,0)')
  
  // Add the prefecture color layer to the map
  map.addLayer({
    'id': 'prefecture-layer',
    'type': 'fill',
    'source': 'prefectures',
    'layout': {},
    'paint': {
      'fill-color': prefecturePaint,
      'fill-opacity': 0.8,
    }
  }, firstSymbolId)
  
}

function init() {
  drawMap()

  map.once('style.load', function(e) {
    loadPrefectureData(function(){
      drawMapPrefectures(ddb.prefectures)
      drawPrefectureTable(ddb.prefectures)
    })
  })

  loadTrendData(function() {
    drawTrendChart(ddb.trendData)
  })
}
<<<<<<< HEAD
loadTrendData()

initDataTranslate()
=======
init()
>>>>>>> 50bc600e
<|MERGE_RESOLUTION|>--- conflicted
+++ resolved
@@ -10,6 +10,7 @@
 const COLOR_RECOVERED = 'rgb(25,118,210)'
 const COLOR_DECEASED = 'rgb(55,71,79)'
 const PAGE_TITLE = 'Coronavirus Disease (COVID-19) Japan Tracker'
+let LANG = 'en'
 
 // Global vars
 let ddb = {
@@ -149,21 +150,21 @@
         labels: labelSet,
         datasets: [
           {
-            label: 'Deceased',
+            label: (LANG=='en'?'Deceased':'死亡者数'),
             borderColor: COLOR_DECEASED,
             backgroundColor: COLOR_DECEASED,
             fill: false,
             data: deceasedSet
           },
           {
-            label: 'Recovered',
+            label: (LANG=='en'?'Recovered':'回復者数'),
             borderColor: COLOR_RECOVERED,
             backgroundColor: COLOR_RECOVERED,
             fill: false,
             data: recoveredSet
           },
           {
-            label: 'Confirmed',
+            label: (LANG=='en'?'Confirmed':'感染者数'),
             borderColor: COLOR_CONFIRMED,
             backgroundColor: COLOR_CONFIRMED,
             fill: false,
@@ -188,17 +189,17 @@
           time: {
             parser: TIME_FORMAT,
             round: 'day',
-            tooltipFormat: 'll'
+            tooltipFormat: 'll' // TODO ja switch
           },
           scaleLabel: {
             display: true,
-            labelString: 'Date'
+            labelString: (LANG=='en'?'Date':'日付')
           }
         }],
         yAxes: [{
           scaleLabel: {
             display: true,
-            labelString: 'Cases'
+            labelString: (LANG=='en'?'Cases':'件')
           }
         }]
       }
@@ -217,8 +218,7 @@
   let unspecifiedRow = ''
   
   // Remove the loading cell
-  dataTable.removeChild(dataTable.querySelector('.loading'))
-
+  dataTable.innerHTML = ''
   
   prefectures.map(function(pref){
     pref.cases = parseInt(pref.cases)
@@ -241,11 +241,20 @@
     totalRecovered += recovered
     totalDeaths += deaths
     
+    let prefectureStr
+    if(LANG == 'en'){
+        prefectureStr = prefecture.prefecture
+    }else{
+      prefectureStr = prefecture.prefectureja
+    }
+    
+    // TODO this is ugly
+    
     if(prefecture.prefecture == 'Unspecified'){
       // Save the "Unspecified" row for the end of the table
-      unspecifiedRow = `<tr><td><em>${prefecture.prefecture}</em></td><td>${prefecture.cases}</td><td>${prefecture.recovered}</td><td>${prefecture.deaths}</td></tr>`
+      unspecifiedRow = `<tr><td><em>${prefectureStr}</em></td><td>${prefecture.cases}</td><td>${prefecture.recovered}</td><td>${prefecture.deaths}</td></tr>`
     }else{
-      dataTable.innerHTML = `${dataTable.innerHTML}<tr><td>${prefecture.prefecture}</td><td>${prefecture.cases}</td><td></td><td>${(deaths?deaths:'')}</td></tr>`
+      dataTable.innerHTML = `${dataTable.innerHTML}<tr><td>${prefectureStr}</td><td>${prefecture.cases}</td><td></td><td>${(deaths?deaths:'')}</td></tr>`
     }
     return true
   })
@@ -283,60 +292,7 @@
 }
 
 
-<<<<<<< HEAD
-function initDataTranslate() {
-  
-  // Make sure to include all the non-english languages in the page
-  const selector = '[data-ja]'
-  const parseNode = cb => document.querySelectorAll(selector).forEach(cb)
-
-  // Default website is in English. Extract it as the attr data-en="..."
-  parseNode(el => {
-    el.dataset['en'] = el.textContent
-  })
-
-  // For the language selector
-  document.querySelectorAll('[data-lang-picker]').forEach(pick => {
-    pick.addEventListener('click', e => {
-    	const lang = e.target.dataset.langPicker
-      parseNode(el => {
-        if (!el.dataset[lang]) return;
-        el.textContent = el.dataset[lang]
-      })
-    })
-  })
-}
-
-// Initialize Map
-var map = new mapboxgl.Map({
-    container: 'map-container',
-    style: 'mapbox://styles/mapbox/light-v10',
-    zoom: 4,
-    minZoom: 3.5,
-    maxZoom: 7,
-    center: {
-        lng: 139.11792973051274,
-        lat: 38.52245616545571
-    },
-    maxBounds: [
-      {lat: 12.118318014416644, lng: 100.01240618330542}, // SW
-      {lat: 59.34721256263214, lng: 175.3273570446982} // NE
-    ]
-})
-
-map.dragRotate.disable()
-map.touchZoomRotate.disableRotation()
-map.scrollZoom.disable()
-map.addControl(new mapboxgl.NavigationControl({
-  showCompass: false,
-  showZoom: true
-}))
-
-map.once('style.load', function(e) {
-  
-=======
 function drawMapPrefectures() {
->>>>>>> 50bc600e
   // Find the index of the first symbol layer
   // in the map style so we can draw the
   // prefecture colors behind it
@@ -401,7 +357,54 @@
   
 }
 
+
+function initDataTranslate() {
+  // Handle language switching
+  
+  const selector = '[data-ja]'
+  const parseNode = cb => document.querySelectorAll(selector).forEach(cb)
+
+  // Default website is in English. Extract it as the attr data-en="..."
+  parseNode(el => {
+    el.dataset['en'] = el.textContent
+  })
+
+  // Language selector event handler
+  document.querySelectorAll('[data-lang-picker]').forEach(pick => {
+    pick.addEventListener('click', e => {
+      LANG = e.target.dataset.langPicker
+      
+      // Toggle the html lang tags
+      parseNode(el => {
+        if (!el.dataset[LANG]) return;
+        el.textContent = el.dataset[LANG]
+      })
+      
+      // Update the map
+      map.getStyle().layers.forEach(function(thisLayer){
+        if(thisLayer.type == 'symbol'){
+          map.setLayoutProperty(thisLayer.id, 'text-field', ['get','name_' + LANG])
+        }
+      })
+  
+      // Redraw the prefectures table and trend chart
+      drawPrefectureTable(ddb.prefectures)
+      drawTrendChart(ddb.trendData)
+      
+      // Toggle the lang picker
+      document.querySelectorAll('a[data-lang-picker]').forEach(function(el){
+        el.style.display = 'inline'
+      })
+      document.querySelector('a[data-lang-picker='+LANG+']').style.display = 'none'
+      
+    })
+  })
+}
+
+
 function init() {
+  
+  initDataTranslate()
   drawMap()
 
   map.once('style.load', function(e) {
@@ -415,10 +418,4 @@
     drawTrendChart(ddb.trendData)
   })
 }
-<<<<<<< HEAD
-loadTrendData()
-
-initDataTranslate()
-=======
-init()
->>>>>>> 50bc600e
+init()