--- conflicted
+++ resolved
@@ -1,6 +1,5 @@
 # COVID19Japan.com
 
-<<<<<<< HEAD
 A community powered COVID-19 coronavirus tracker for Japan.
 
 The project is a single page JavaScript application running in the browser, pulling data in via a JSON file, and hosted on GitHub Pages.
@@ -11,107 +10,13 @@
 For all information regarding the data powering this site, please visit the [covid19japan-data repo](https://github.com/reustle/covid19japan-data/).
 
 Our data is sourced from a variety of sources, primarily Japanese news outlets like NHK, prefectural governments, and the Ministry of Health, Labour and Welfare.
-=======
-A COVID-19 Coronavirus tracker for Japan. Government agencies release detailed data, but in difficult to read formats and usually only in Japanese.
 
-## Contributing Data
-
-If you would like to update any missing or incorrect data on the graphs, please leave a comment on this spreadsheet, and/or request edit access.
-
-https://docs.google.com/spreadsheets/d/e/2PACX-1vRri4r42DHwMHePjJfYN-qEWhGvKeOQullBtEzfle15i-xAsm9ZgV8oMxQNhPRO1CId39BPnn1IO5YO/pubhtml
-
-## Data Sources
-
-Data sources we're using.
-
-Our data is sourced from a variety of sources, primarily Japanese
-news outlets like NHK, prefectural governments and the Ministry of Health,
-Labour and Welfare.
-
-**Countrywide Sources**
-
-The Ministry of Health, Labour and Welfare (MHLW) produces several sources of
-data that we use to cross check and verify.
-
-- [MHLW COVID19 Information Page (新型コロナウイルス感染症について)](https://www.mhlw.go.jp/stf/seisakunitsuite/bunya/0000164708_00001.html)
-- MHLW COVID19 Daily Press Releases: [3/2020](https://www.mhlw.go.jp/stf/houdou/houdou_list_202003.html) [2/2020](https://www.mhlw.go.jp/stf/houdou/houdou_list_202002.html). The most important document is the Patient Detail Updates (新型コロナウイルスに関連した患者の発生について) that list patient information linking to prefectural government reports.
-- [MHLW COVID19 Daily Summaries](https://www.mhlw.go.jp/stf/seisakunitsuite/bunya/0000121431_00086.html) including aggregate counts and per-prefecture information.
-
-NHK News is the most comprehensive and standardized reporting of infection cases per prefecture as well as a daily sum up every evening.
-
-- Example: [Daily Report (新型コロナウイルス 国内感染者)](https://www3.nhk.or.jp/news/html/20200323/k10012344821000.html?utm_int=news_contents_news-main_001)
-- [COVID News Page](https://www3.nhk.or.jp/news/special/coronavirus/latest-news/)
-
-**Prefecture-specific Data**
-
-| Prefecture/City            | Source                                                                                                                                                                                                                |
-| -------------------------- | --------------------------------------------------------------------------------------------------------------------------------------------------------------------------------------------------------------------- |
-| Aichi                      | [新型コロナウイルス感染症患者の発生について](https://www.pref.aichi.jp//soshiki/kenkotaisaku/novel-coronavirus.html)                                                                                                  |
-| Aichi - Nagoya             | [新型コロナウイルス感染症患者の発生について](http://www.city.nagoya.jp/kenkofukushi/page/0000126920.html) [Weekly Summary](http://www.city.nagoya.jp/kenkofukushi/page/0000101900.html)                               |
-| Akita                      | [新型コロナウイルス感染症について](https://www.pref.akita.lg.jp/pages/archive/47957)                                                                                                                                  |
-| Aomori                     | [新型コロナウイルス感染症についての情報](http://www.pref.aomori.lg.jp/koho/coronavirus_index.html)                                                                                                                    |
-| Chiba                      | [患者の発生について｜新型コロナウイルス感染症](https://www.pref.chiba.lg.jp/shippei/press/2019/ncov-index.html)                                                                                                       |
-| Ehime                      | [ 感染者の発生状況等について](https://www.pref.ehime.jp/h25500/kansen/covid19.html)                                                                                                                                   |
-| Fukui                      | [新型コロナウイルス感染症について](https://www.pref.fukui.lg.jp/doc/kenkou/kansensyo-yobousessyu/corona.html)                                                                                                         |
-| Fukuoka                    | [福岡県内での発生状況](https://www.pref.fukuoka.lg.jp/contents/bukan.html)                                                                                                                                            |
-| Fukushima                  | [福島県内の新型コロナウイルス発生状況](https://www.pref.fukushima.lg.jp/sec/21045c/fukushima-hasseijyoukyou.html)                                                                                                     |
-| Gifu                       | [新型コロナウイルス感染症の患者の発生について](https://www.pref.gifu.lg.jp/kinkyu-juyo-joho/shingata_corona.html)                                                                                                     |
-| Gunma                      | [新型コロナウイルス感染症について](https://www.pref.gunma.jp/07/z87g_00016.html)                                                                                                                                      |
-| Hiroshima                  | [患者の発生について](https://www.pref.hiroshima.lg.jp/soshiki/57/bukan-coronavirus.html)                                                                                                                              |
-| Hokkaido                   | [新型コロナウイルス感染症の道内の発生状況](http://www.pref.hokkaido.lg.jp/hf/kth/kak/hasseijoukyou.htm)                                                                                                               |
-| Hokkaido - Sapporo         | [新型コロナウイルス感染症の道内の発生状況](https://www.city.sapporo.jp/hokenjo/f1kansen/2019n-covhassei.html)                                                                                                         |
-| Hyogo                      | [新型コロナウイルスに感染した患者の発生状況](https://web.pref.hyogo.lg.jp/kk03/corona_hasseijyokyo.html) [PCR](https://web.pref.hyogo.lg.jp/kf16/singatakoronakensa.html)                                             |
-| Hyogo - Himeji             | [新型コロナウイルス感染症患者の発生について](https://www.city.himeji.lg.jp/emergencyinfo/0000000179.html)                                                                                                             |
-| Hyogo - Nishinomiya 西宮市 | [新型コロナウイルス感染症患者の市内発生状況](https://www.nishi.or.jp/kurashi/anshin/infomation/k_00022020111.html)                                                                                                    |
-| Ibaraki                    | [新型コロナウイルス感染症患者の県内の発生状況について](https://www.pref.ibaraki.jp/hokenfukushi/yobo/kiki/yobo/kansen/idwr/press/20200318-corona.html)                                                                |
-| Ishikawa                   | [新型コロナウイルス感染症の県内の患者発生状況](https://www.pref.ishikawa.lg.jp/kansen/coronakennai.html)                                                                                                              |
-| Iwate                      | [新型コロナウイルス感染症関連情報](https://www.pref.iwate.jp/kurashikankyou/iryou/covid19/index.html)                                                                                                                 |
-| Kagawa                     | [新型コロナウイルスに関連した患者の発生について](https://www.pref.kagawa.lg.jp/content/dir1/dir1_6/dir1_6_1/wvwfb0200317171212.shtml)                                                                                 |
-| Kanagawa                   | [新型コロナウイルスに感染した患者の発生状況](https://www.pref.kanagawa.jp/docs/ga4/bukanshi/occurrence.html)                                                                                                          |
-| Kanagawa - Funabashi       | [市内で新型コロナウイルス感染症患者](https://www.city.funabashi.lg.jp/kenkou/kansenshou/001/index.html)                                                                                                               |
-| Kagoshima                  | [新型コロナウイルス感染症に関する情報](https://www.pref.kagoshima.jp/ae06/kenko-fukushi/kenko-iryo/kansen/kansensho/coronavirus.html)                                                                                 |
-| Kochi                      | [高知県における新型コロナウイルス感染症患者の発生状況について](https://www.pref.kochi.lg.jp/soshiki/130401/2020022900049.html) [PCR](https://www.pref.kochi.lg.jp/soshiki/130120/2020030400166.html)                  |
-| Kumamoto                   | [新型コロナウイルス感染症](https://www.pref.kumamoto.jp/kiji_30386.html)                                                                                                                                              |
-| Kumamoto - Kumamoto City   | [新型コロナウイルス感染症について](http://www.city.kumamoto.jp/hpkiji/pub/detail.aspx?c_id=5&id=26562)                                                                                                                |
-| Kyoto                      | [新型コロナウイルス感染症の患者の発生について](https://www.pref.kyoto.jp/kentai/news/novelcoronavirus.html#F)                                                                                                         |
-| Mie                        | [新型コロナウイルス感染症に関連した肺炎患者の発生について](https://www.pref.mie.lg.jp/YAKUMUS/HP/m0068000066.htm)                                                                                                     |
-| Miyagi                     | [県内における発生状況等について](https://www.pref.miyagi.jp/soshiki/hohusom/covid-19.html)                                                                                                                            |
-| Miyazaki                   | [新型コロナウイルス感染症患者](https://www.pref.miyazaki.lg.jp/kenko/hoken/kansensho/index.html)                                                                                                                      |
-| Nagano                     | [新型コロナウイルス感染症に係る検査状況について](https://www.pref.nagano.lg.jp/hoken-shippei/kenko/kenko/kansensho/joho/bukan-haien.html#kennsajoukyou)                                                               |
-| Nara                       | [新型コロナウイルス感染症の患者の発生について](http://www.pref.nara.jp/module/1356.htm#moduleid1356) (Note, inconsistent recording of asymptomatic vs symptomatic)                                                    |
-| Nagasaki                   | [長崎県内の発生状況](https://www.pref.nagasaki.jp/bunrui/hukushi-hoken/kansensho/corona_nagasaki/corona_nagasaki_shousai/#hassei)                                                                                     |
-| Niigata                    | [県内における感染者の発生について](https://www.pref.niigata.lg.jp/sec/kikitaisaku/shingata-corona.html#hasseijoukyou)                                                                                                 |
-| Oita                       | [新型コロナウイルスに関するお知らせ](http://www.pref.oita.jp/site/bosaianzen/shingatacorona.html)                                                                                                                     |
-| Oita - Oita City           | [大分市における新たな新型コロナウイルス感染症患者の発生について](https://www.city.oita.oita.jp/kenko/iryo/kansensho/index.html)                                                                                       |
-| Okayama                    | [新型コロナウイルス感染症について](https://www.pref.okayama.jp/page/645925.html)                                                                                                                                      |
-| Okinawa                    | [患者の発生について](https://www.pref.okinawa.jp/site/hoken/chiikihoken/kekkaku/2019-ncov.html) ([Patients](https://www.pref.okinawa.lg.jp/site/hoken/chiikihoken/kekkaku/press/20200214_covid19_pr1.html))           |
-| Osaka                      | [新型コロナウイルス感染症について](http://www.pref.osaka.lg.jp/iryo/osakakansensho/corona.html)                                                                                                                       |
-| Saga                       | [佐賀県の新型コロナウイルス感染症の状況（事実と異なる情報や噂にご注意ください](https://www.pref.saga.lg.jp/kiji00373220/index.html)                                                                                   |
-| Saitama                    | [記者発表資料](https://www.pref.saitama.lg.jp/a0701/covid19/jokyo.html) ([Dashboard](https://saitama.stopcovid19.jp/))                                                                                                |
-| Shiga                      | [新型コロナウイルス感染症患者の発生状況](https://www.pref.shiga.lg.jp/ippan/kenkouiryouhukushi/yakuzi/310735.html)                                                                                                    |
-| Shimane                    | [新型コロナウイルス感染症に関する情報](https://www.pref.shimane.lg.jp/bousai_info/bousai/kikikanri/shingata_taisaku/new_coronavirus_portal.html)                                                                      |
-| Shizuoka                   | [新型コロナウイルス感染症(COVID-19)関連情報](https://www.pref.shizuoka.jp/kinkyu/covid-19.html)                                                                                                                       |
-| Shizuoka - Shizuoka City   | [新型コロナウイルス感染症](https://www.city.shizuoka.lg.jp/388_000101.html)                                                                                                                                           |
-| Tochigi                    | [新型コロナウイルス感染症について](http://www.pref.tochigi.lg.jp/e04/welfare/hoken-eisei/kansen/hp/coronakensahasseijyoukyou.html)                                                                                    |
-| Tochigi - Utsunomiya City  | [宇都宮市における新型コロナウイルス感染症の発生状況](https://www.city.utsunomiya.tochigi.jp/kurashi/kenko/kansensho/etc/1023128.html)                                                                                 |
-| Tokushima                  | [新型コロナウイルス感染症について](https://www.pref.tokushima.lg.jp/ippannokata/kenko/kansensho/5034012#25)                                                                                                           |
-| Tokyo                      | [Latest updates on COVID-19 in Tokyo](https://stopcovid19.metro.tokyo.lg.jp/en) / Primary sources: [東京都新型コロナウイルス感染症対策本部報](https://www.bousai.metro.tokyo.lg.jp/taisaku/saigai/1007261/index.html) |
-| Tottori                    | [新型コロナウイルス感染症(COVID-19)特設サイト](https://www.pref.tottori.lg.jp/corona-virus/)                                                                                                                          |
-| Toyama                     | [新型コロナウイルス感染症について（相談件数及び検査件数）](http://www.pref.toyama.jp/cms_sec/1205/kj00021629.html)                                                                                                    |
-| Wakayama                   | [新型コロナウイルス感染症に関連する情報について](https://www.pref.wakayama.lg.jp/prefg/041200/d00203387.html)                                                                                                         |
-| Yamagata                   | [新型コロナウイルス感染症に関連するポータルサイト](http://www.pref.yamagata.jp/ou/bosai/020072/kochibou/coronavirus/coronavirus.html)                                                                                 |
-| Yamaguchi                  | [新型コロナウイルス感染症の山口県内での発生について](https://www.pref.yamaguchi.lg.jp/cms/a15200/kansensyou/koronahassei.html)                                                                                        |
-| Yamanashi                  | [新型コロナウイルス感染症に関する総合情報](https://www.pref.yamanashi.jp/koucho/coronavirus/info_coronavirus.html)                                                                                                    |
-
-**We need your help!** Please submit any information sources via the "Issues" tab above. Thank you! ありがとう！
->>>>>>> e5d39ea9
 
 ## Contributing Code
 
 If you would like to contribute features, refactor code, etc., please create or comment on an issue on this repo, and one of the core contributors listed below.
 
 
-<<<<<<< HEAD
 ## Running Dev Locally
 
 ### Build Instructions
@@ -119,14 +24,7 @@
 Requirements: NodeJS
 
 Set up the environment:
-=======
-- NodeJS
 
-### Build Instructions
-
-Set up environment
-
->>>>>>> e5d39ea9
 ```
 npm install
 ```
@@ -166,20 +64,17 @@
 ```
 
 
-<<<<<<< HEAD
-## License & Code Re-use
-=======
 ### Localization
 
 All strings in the `src/` files should be localized like this:
 
-1. add a key-value pair in `src/i18n/en.json` for your string/text
-2. for HTML: add the `data-i18n="your-new-key"` attribute to the HTML element to be localized (replace "your-new-key" in the example)
-3. for JavaScript: call the `i18next.t("your-new-key")` function to retrieve the localized string (replace "your-new-key" in the example)
-4. add any additional translations with the same key to other files in `src/i18n/`
+1. Add a key-value pair in `src/i18n/en.json` for your string/text
+2. For HTML: add the `data-i18n="your-new-key"` attribute to the HTML element to be localized (replace "your-new-key" in the example)
+3. For JavaScript: call the `i18next.t("your-new-key")` function to retrieve the localized string (replace "your-new-key" in the example)
+4. Add any additional translations with the same key to other files in `src/i18n/`
 
-## Code Re-use
->>>>>>> e5d39ea9
+
+## License & Code Re-use
 
 The code for this project is released under the [MIT License](LICENSE). You are free to re-use it but we ask that you please include a link back to the [COVID-19 Japan website](https://covid19japan.com/) or [this GitHub repository](https://github.com/reustle/covid19japan). We'd also be happy to include your site in the list of forked projects below – just create an issue to request it.
 
@@ -189,7 +84,6 @@
 - [Sri Lanka COVID-19 Coronavirus Tracker](https://covidsl.com)
 - [Kerala COVID-19 Coronavirus Tracker](https://covid19kerala.info)
 
-<<<<<<< HEAD
 
 ## Core Contributors
 
@@ -198,21 +92,3 @@
 - [Leonard Chin](https://github.com/l15n)
 - [Jiahui Zhou](https://jiahuizhou.design/) *(concept and design)*
 - and [these wonderful developers](https://github.com/reustle/covid19japan/graphs/contributors)
-=======
-## Contributors
-
-- [Shane Reustle](https://reustle.org): Development
-- [Jiahui Zhou](https://jiahuizhou.design/): Concept, Design, and Data
-- and [these developers](https://github.com/reustle/covid19japan/graphs/contributors)
-
-## Other Resources
-
-- [都道府県別新型コロナウイルス感染者数マッ (Arcgis)](https://jagjapan.maps.arcgis.com/apps/opsdashboard/index.html#/259ce3e3e2bf4c77876d4ecde6ea2564)
-- [Data source from John Hopkins CSSE](https://github.com/CSSEGISandData/COVID-19)
-- [News Digest Tracker](https://newsdigest.jp/pages/coronavirus/) (Unclear where the data is coming from)
-- [BNO News Global Tracker](https://bnonews.com/index.php/2020/02/the-latest-coronavirus-cases/) ([Google My Maps View](https://www.google.com/maps/d/u/0/viewer?mid=1a04iBi41DznkMaQRnICO40ktROfnMfMx&ll=37.45239782566561%2C137.6798301595186&z=6))
-- [COVID-19 日本速報](https://japan-cov-19.now.sh/) ([Data Source](https://docs.google.com/spreadsheets/d/1HzOdYwWxSNmjHqDOYp3rq9tn0_vIILvRA47OF3DtKqc/edit#gid=1123835558))
-- [Toyo Keizai Situation Report](https://toyokeizai.net/sp/visual/tko/covid19/) (Data from MHLW)
-- [Patient connections and clusters map in Japan 新型コロナウイルスの事例マップ](https://www.coromap.info/)
-- Wikipedia on 2020 Coronavirus Outbreak in Japan [English](https://en.wikipedia.org/wiki/2020_coronavirus_outbreak_in_Japan) and [Japanese](https://ja.wikipedia.org/wiki/%E6%97%A5%E6%9C%AC%E3%81%AB%E3%81%8A%E3%81%91%E3%82%8B2019%E5%B9%B4%E3%82%B3%E3%83%AD%E3%83%8A%E3%82%A6%E3%82%A4%E3%83%AB%E3%82%B9%E6%84%9F%E6%9F%93%E7%97%87%E3%81%AE%E6%B5%81%E8%A1%8C%E7%8A%B6%E6%B3%81) - Sources
->>>>>>> e5d39ea9
