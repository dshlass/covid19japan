# COVID19Japan.com

A community powered COVID-19 coronavirus tracker for Japan.

The project is a single page JavaScript application running in the browser, pulling data in via a JSON file, and hosted on GitHub Pages.


## Data Sources

For all information regarding the data powering this site, please visit the [covid19japan-data repo](https://github.com/reustle/covid19japan-data/).

Our data is sourced from a variety of sources, primarily Japanese news outlets like NHK, prefectural governments, and the Ministry of Health, Labour and Welfare.


## Contributing Code

If you would like to contribute features, refactor code, etc., please create or comment on an issue on this repo, and one of the core contributors listed below.


## Running Dev Locally

### Build Instructions

Requirements: NodeJS

Set up the environment:

```
npm install
```

Build the code continuously & serve it:
```
npm run start-webpack
```

You will now be able to access the site at http://localhost:4000/


### More Commands

Build once:

```
npm run build
```

Build continuously:

```
npm run watch
```

Start Server:

```
npm run start
```

<<<<<<< HEAD
=======
Build for production (minified):

```
npm run build-prod
```

### Testing

When testing your changes locally, be sure to verify both the `/` and `/embed` pages are working properly.

>>>>>>> 8022d66a

### Localization

All strings in the `src/` files should be localized like this:

1. Add a key-value pair in `src/i18n/en.json` for your string/text
2. For HTML: add the `data-i18n="your-new-key"` attribute to the HTML element to be localized (replace "your-new-key" in the example)
3. For JavaScript: call the `i18next.t("your-new-key")` function to retrieve the localized string (replace "your-new-key" in the example)
4. Add any additional translations with the same key to other files in `src/i18n/`


## License & Code Re-use

The code for this project is released under the [MIT License](LICENSE). You are free to re-use it but we ask that you please include a link back to the [COVID-19 Japan website](https://covid19japan.com/) or [this GitHub repository](https://github.com/reustle/covid19japan). We'd also be happy to include your site in the list of forked projects below – just create an issue to request it.


### Forked Projects

- [Sri Lanka COVID-19 Coronavirus Tracker](https://covidsl.com)
- [Kerala COVID-19 Coronavirus Tracker](https://covid19kerala.info)


## Core Contributors

- [Shane Reustle](https://reustle.org)
- [Alastair Tse](https://github.com/liquidx)
- [Leonard Chin](https://github.com/l15n)
- [Jiahui Zhou](https://jiahuizhou.design/) *(concept and design)*
- and [these wonderful developers](https://github.com/reustle/covid19japan/graphs/contributors)
<|MERGE_RESOLUTION|>--- conflicted
+++ resolved
@@ -57,19 +57,11 @@
 npm run start
 ```
 
-<<<<<<< HEAD
-=======
-Build for production (minified):
-
-```
-npm run build-prod
-```
 
 ### Testing
 
 When testing your changes locally, be sure to verify both the `/` and `/embed` pages are working properly.
 
->>>>>>> 8022d66a
 
 ### Localization
 
