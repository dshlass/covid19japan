import languageResources, { LANGUAGES } from "../i18n";

export const TIME_FORMAT = "MMMM d yyyy, HH:mm";
export const CHART_TIME_PERIOD = 60;
export const COLOR_ACTIVE = "rgb(223,14,31)";
export const COLOR_CONFIRMED = "rgb(244,67,54)";
export const COLOR_RECOVERED = "rgb(25,118,210)";
export const COLOR_DECEASED = "rgb(55,71,79)";
export const COLOR_TESTED = "rgb(164,173,192)";
export const COLOR_TESTED_DAILY = "rgb(209,214,223)";
<<<<<<< HEAD
export const SUPPORTED_LANGS = ["en", "ja"];
export const COLOR_YELLOW = "rgb(254,234,203)";
=======
export const SUPPORTED_LANGS = LANGUAGES;
export const COLOR_YELLOW = "rgb(253,234,203)";
>>>>>>> 7b706098
export const COLOR_ORANGE = "rgb(251,155,127)";
export const COLOR_RED = "rgb(245,67,54)";
export const COLOR_DARK_RED = "rgb(176,1,13)";
export const COLOR_BURGUNDY = "rgb(186,0,13)";
<<<<<<< HEAD
export const COLOR_DARK_BURGUNDY = "rgb(114,4,5)";
export const COLOR_BLACK = "rgba(0,0,0,0)";
=======
export const COLOR_BLACK = "rgba(0,0,0,1)";
export const COLOR_NONE = "rgba(255, 255, 255, 0)";
>>>>>>> 7b706098
export const PREFECTURE_JSON_PATH = "static/prefectures.geojson";
export const JSON_PATH = "https://data.covid19japan.com/summary/latest.json";
export const PAGE_TITLE = "Coronavirus Disease (COVID-19) Japan Tracker";
export const PREFECTURE_PAINT = ["match", ["get", "NAME_1"]];
export const MAP_CONFIG = {
  container: "map-container",
  style: "mapbox://styles/mapbox/light-v10",
  zoom: 4,
  minZoom: 3.5,
  maxZoom: 7,
  center: {
    lng: 139.11792973051274,
    lat: 38.52245616545571,
  },
  maxBounds: [
    { lat: 12.118318014416644, lng: 100.01240618330542 }, // SW
    { lat: 59.34721256263214, lng: 175.3273570446982 }, // NE
  ],
};

export const LANG_CONFIG = {
  fallbackLng: "en",
  lowerCaseLng: true,
  detection: {
    order: ["querystring", "cookie", "navigator"],
    caches: ["cookie"],
    cookieMinutes: 60 * 24 * 365,
  },
  resources: languageResources,
};

export const DDB_COMMON = {
  prefectures: undefined,
  trend: undefined,
  totals: {
    confirmed: 0,
    recovered: 0,
    deceased: 0,
    tested: 0,
    critical: 0,
  },
  totalsDiff: {
    confirmed: 0,
    recovered: 0,
    deceased: 0,
    tested: 0,
    critical: 0,
  },
};<|MERGE_RESOLUTION|>--- conflicted
+++ resolved
@@ -8,24 +8,15 @@
 export const COLOR_DECEASED = "rgb(55,71,79)";
 export const COLOR_TESTED = "rgb(164,173,192)";
 export const COLOR_TESTED_DAILY = "rgb(209,214,223)";
-<<<<<<< HEAD
-export const SUPPORTED_LANGS = ["en", "ja"];
+export const SUPPORTED_LANGS = LANGUAGES;
 export const COLOR_YELLOW = "rgb(254,234,203)";
-=======
-export const SUPPORTED_LANGS = LANGUAGES;
-export const COLOR_YELLOW = "rgb(253,234,203)";
->>>>>>> 7b706098
 export const COLOR_ORANGE = "rgb(251,155,127)";
 export const COLOR_RED = "rgb(245,67,54)";
 export const COLOR_DARK_RED = "rgb(176,1,13)";
 export const COLOR_BURGUNDY = "rgb(186,0,13)";
-<<<<<<< HEAD
 export const COLOR_DARK_BURGUNDY = "rgb(114,4,5)";
-export const COLOR_BLACK = "rgba(0,0,0,0)";
-=======
 export const COLOR_BLACK = "rgba(0,0,0,1)";
 export const COLOR_NONE = "rgba(255, 255, 255, 0)";
->>>>>>> 7b706098
 export const PREFECTURE_JSON_PATH = "static/prefectures.geojson";
 export const JSON_PATH = "https://data.covid19japan.com/summary/latest.json";
 export const PAGE_TITLE = "Coronavirus Disease (COVID-19) Japan Tracker";
