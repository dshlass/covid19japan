--- conflicted
+++ resolved
@@ -1,6 +1,3 @@
-<<<<<<< HEAD
-import { enUS, ja, es, de, ptBR, fr, id, pl, fi, it, cs, ar } from "date-fns/locale";
-=======
 import {
   enUS,
   ja,
@@ -13,10 +10,11 @@
   fi,
   it,
   cs,
+  ar,
   bn,
   hi,
 } from "date-fns/locale";
->>>>>>> 9d19c268
+
 
 // Add new languages and their emoji flag here. Make sure the array indices line up.
 export const LANGUAGES = [
@@ -31,12 +29,10 @@
   "pl",
   "pt",
   "fi",
-<<<<<<< HEAD
   "ar",
-=======
   "bn",
   "hi",
->>>>>>> 9d19c268
+
 ];
 export const LANGUAGE_NAMES = [
   "English",
@@ -50,12 +46,9 @@
   "Polski",
   "Português",
   "Suomi",
-<<<<<<< HEAD
   "العربية",
-=======
   "বাংলা",
   "हिंदी",
->>>>>>> 9d19c268
 ];
 
 // Add locales for date-fns here. Make sure the keys match the languages in LANGUAGES.
