<<<<<<< HEAD
import { enUS, ja, es, de, ptBR, fr, id, pl, fi, ar } from "date-fns/locale";

// Add new languages and their emoji flag here. Make sure the array indices line up.
export const LANGUAGES = ["en", "ja", "es", "de", "pt", "fr", "id", "pl", "fi","ar"];
export const FLAGS = ["🇺🇸", "🇯🇵", "🇪🇸", "🇩🇪", "🇧🇷", "🇫🇷", "🇮🇩", "🇵🇱", "🇫🇮", "AR"];
=======
import { enUS, ja, es, de, ptBR, fr, id, pl, fi, it, cs } from "date-fns/locale";

// Add new languages and their emoji flag here. Make sure the array indices line up.
export const LANGUAGES = [
  "en",
  "ja",
  "id",
  "cs",
  "de",
  "es",
  "fr",
  "it",
  "pl",
  "pt",
  "fi",
];
export const LANGUAGE_NAMES = [
  "English",
  "日本語",
  "Bahasa Indonesia",
  "Čeština",
  "Deutsch",
  "Español",
  "Français",
  "Italiano",
  "Polski",
  "Português",
  "Suomi",
];

>>>>>>> 51632e61
// Add locales for date-fns here. Make sure the keys match the languages in LANGUAGES.
export const LOCALES = {
  en: enUS,
  ja: ja,
  es: es,
  de: de,
  pt: ptBR,
  fr: fr,
  id: id,
  pl: pl,
  it: it,
  fi: fi,
<<<<<<< HEAD
  ar: ar,
=======
  cs: cs,
>>>>>>> 51632e61
};

const generateExport = () => {
  const resources = {};
  for (const language of LANGUAGES) {
    resources[language] = {
      translation: require(`./${language}.json`),
    };
  }
  return resources;
};

export default generateExport();<|MERGE_RESOLUTION|>--- conflicted
+++ resolved
@@ -1,11 +1,4 @@
-<<<<<<< HEAD
-import { enUS, ja, es, de, ptBR, fr, id, pl, fi, ar } from "date-fns/locale";
-
-// Add new languages and their emoji flag here. Make sure the array indices line up.
-export const LANGUAGES = ["en", "ja", "es", "de", "pt", "fr", "id", "pl", "fi","ar"];
-export const FLAGS = ["🇺🇸", "🇯🇵", "🇪🇸", "🇩🇪", "🇧🇷", "🇫🇷", "🇮🇩", "🇵🇱", "🇫🇮", "AR"];
-=======
-import { enUS, ja, es, de, ptBR, fr, id, pl, fi, it, cs } from "date-fns/locale";
+import { enUS, ja, es, de, ptBR, fr, id, pl, fi, it, cs, ar } from "date-fns/locale";
 
 // Add new languages and their emoji flag here. Make sure the array indices line up.
 export const LANGUAGES = [
@@ -20,6 +13,7 @@
   "pl",
   "pt",
   "fi",
+  "ar",
 ];
 export const LANGUAGE_NAMES = [
   "English",
@@ -33,9 +27,9 @@
   "Polski",
   "Português",
   "Suomi",
+  "العربية",
 ];
 
->>>>>>> 51632e61
 // Add locales for date-fns here. Make sure the keys match the languages in LANGUAGES.
 export const LOCALES = {
   en: enUS,
@@ -48,11 +42,8 @@
   pl: pl,
   it: it,
   fi: fi,
-<<<<<<< HEAD
   ar: ar,
-=======
   cs: cs,
->>>>>>> 51632e61
 };
 
 const generateExport = () => {
