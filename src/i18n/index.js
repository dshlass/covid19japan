<<<<<<< HEAD
import { enUS, ja, es, de, ptBR, fr, id, pl, it } from "date-fns/locale";

// Add new languages and their emoji flag here. Make sure the array indices line up.
export const LANGUAGES = ["en", "ja", "es", "de", "pt", "fr", "id", "pl", "it"];
export const FLAGS = ["🇺🇸", "🇯🇵", "🇪🇸", "🇩🇪", "🇧🇷", "🇫🇷", "🇮🇩", "🇵🇱", "🇮🇹"];
=======
import { enUS, ja, es, de, ptBR, fr, id, pl, fi } from "date-fns/locale";

// Add new languages and their emoji flag here. Make sure the array indices line up.
export const LANGUAGES = ["en", "ja", "id", "es", "fr", "de", "pl", "pt", "fi"];
export const LANGUAGE_NAMES = [
  "English",
  "日本語",
  "Bahasa Indonesia",
  "Español",
  "Français",
  "Deutsch",
  "Polski",
  "Português",
  "Suomi",
];
>>>>>>> 9f967771
// Add locales for date-fns here. Make sure the keys match the languages in LANGUAGES.
export const LOCALES = {
  en: enUS,
  ja: ja,
  es: es,
  de: de,
  pt: ptBR,
  fr: fr,
  id: id,
  pl: pl,
<<<<<<< HEAD
  it: it
=======
  fi: fi,
>>>>>>> 9f967771
};

const generateExport = () => {
  const resources = {};
  for (const language of LANGUAGES) {
    resources[language] = {
      translation: require(`./${language}.json`),
    };
  }
  return resources;
};

export default generateExport();<|MERGE_RESOLUTION|>--- conflicted
+++ resolved
@@ -1,14 +1,7 @@
-<<<<<<< HEAD
-import { enUS, ja, es, de, ptBR, fr, id, pl, it } from "date-fns/locale";
+import { enUS, ja, es, de, ptBR, fr, id, pl, fi, it } from "date-fns/locale";
 
 // Add new languages and their emoji flag here. Make sure the array indices line up.
-export const LANGUAGES = ["en", "ja", "es", "de", "pt", "fr", "id", "pl", "it"];
-export const FLAGS = ["🇺🇸", "🇯🇵", "🇪🇸", "🇩🇪", "🇧🇷", "🇫🇷", "🇮🇩", "🇵🇱", "🇮🇹"];
-=======
-import { enUS, ja, es, de, ptBR, fr, id, pl, fi } from "date-fns/locale";
-
-// Add new languages and their emoji flag here. Make sure the array indices line up.
-export const LANGUAGES = ["en", "ja", "id", "es", "fr", "de", "pl", "pt", "fi"];
+export const LANGUAGES = ["en", "ja", "id", "es", "fr", "de", "it", "pl", "pt", "fi"];
 export const LANGUAGE_NAMES = [
   "English",
   "日本語",
@@ -16,11 +9,12 @@
   "Español",
   "Français",
   "Deutsch",
+  "Italiano",
   "Polski",
   "Português",
   "Suomi",
 ];
->>>>>>> 9f967771
+
 // Add locales for date-fns here. Make sure the keys match the languages in LANGUAGES.
 export const LOCALES = {
   en: enUS,
@@ -31,11 +25,8 @@
   fr: fr,
   id: id,
   pl: pl,
-<<<<<<< HEAD
   it: it
-=======
   fi: fi,
->>>>>>> 9f967771
 };
 
 const generateExport = () => {
