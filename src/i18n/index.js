<<<<<<< HEAD
import { enUS, ja, es, de, ptBR, fr, id, fi } from "date-fns/locale";

// Add new languages and their emoji flag here. Make sure the array indices line up.
export const LANGUAGES = ["en", "ja", "es", "de", "pt", "fr", "id", "fi"];
export const FLAGS = ["🇺🇸", "🇯🇵", "🇪🇸", "🇩🇪", "🇧🇷", "🇫🇷", "🇮🇩", "🇫🇮"];
// Add locales for date-fns here. Make sure the keys match the languages in LANGUAGES.
export const LOCALES = { en: enUS, ja: ja, es: es, de: de, pt: ptBR, fr: fr, id: id, fi: fi};
=======
import { enUS, ja, es, de, ptBR, fr, id, pl } from "date-fns/locale";

// Add new languages and their emoji flag here. Make sure the array indices line up.
export const LANGUAGES = ["en", "ja", "es", "de", "pt", "fr", "id", "pl"];
export const FLAGS = ["🇺🇸", "🇯🇵", "🇪🇸", "🇩🇪", "🇧🇷", "🇫🇷", "🇮🇩", "🇵🇱"];
// Add locales for date-fns here. Make sure the keys match the languages in LANGUAGES.
export const LOCALES = {
  en: enUS,
  ja: ja,
  es: es,
  de: de,
  pt: ptBR,
  fr: fr,
  id: id,
  pl: pl,
};
>>>>>>> d3ac3e07

const generateExport = () => {
  const resources = {};
  for (const language of LANGUAGES) {
    resources[language] = {
      translation: require(`./${language}.json`),
    };
  }
  return resources;
};

export default generateExport();<|MERGE_RESOLUTION|>--- conflicted
+++ resolved
@@ -1,17 +1,8 @@
-<<<<<<< HEAD
-import { enUS, ja, es, de, ptBR, fr, id, fi } from "date-fns/locale";
+import { enUS, ja, es, de, ptBR, fr, id, pl, fi } from "date-fns/locale";
 
 // Add new languages and their emoji flag here. Make sure the array indices line up.
-export const LANGUAGES = ["en", "ja", "es", "de", "pt", "fr", "id", "fi"];
-export const FLAGS = ["🇺🇸", "🇯🇵", "🇪🇸", "🇩🇪", "🇧🇷", "🇫🇷", "🇮🇩", "🇫🇮"];
-// Add locales for date-fns here. Make sure the keys match the languages in LANGUAGES.
-export const LOCALES = { en: enUS, ja: ja, es: es, de: de, pt: ptBR, fr: fr, id: id, fi: fi};
-=======
-import { enUS, ja, es, de, ptBR, fr, id, pl } from "date-fns/locale";
-
-// Add new languages and their emoji flag here. Make sure the array indices line up.
-export const LANGUAGES = ["en", "ja", "es", "de", "pt", "fr", "id", "pl"];
-export const FLAGS = ["🇺🇸", "🇯🇵", "🇪🇸", "🇩🇪", "🇧🇷", "🇫🇷", "🇮🇩", "🇵🇱"];
+export const LANGUAGES = ["en", "ja", "es", "de", "pt", "fr", "id", "pl", "fi"];
+export const FLAGS = ["🇺🇸", "🇯🇵", "🇪🇸", "🇩🇪", "🇧🇷", "🇫🇷", "🇮🇩", "🇵🇱", "🇫🇮"];
 // Add locales for date-fns here. Make sure the keys match the languages in LANGUAGES.
 export const LOCALES = {
   en: enUS,
@@ -22,8 +13,8 @@
   fr: fr,
   id: id,
   pl: pl,
+  fi: fi,
 };
->>>>>>> d3ac3e07
 
 const generateExport = () => {
   const resources = {};
