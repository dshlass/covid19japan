--- conflicted
+++ resolved
@@ -1,9 +1,5 @@
 import i18next from "i18next";
 import { formatDistanceToNow, parse, parseISO } from "date-fns";
-<<<<<<< HEAD
-import { enUS, ja, es, de } from "date-fns/locale";
-=======
->>>>>>> 20379796
 
 import { LANGUAGES, LOCALES } from "../../i18n";
 import { TIME_FORMAT } from "../../data/constants";
@@ -58,18 +54,6 @@
     display.textContent = lastUpdatedString;
     return;
   }
-<<<<<<< HEAD
-  const relativeTime = {
-    en: formatDistanceToNow(lastUpdated, {
-      locale: enUS,
-      addSuffix: true,
-    }),
-    ja: formatDistanceToNow(lastUpdated, { locale: ja, addSuffix: true }),
-    es: formatDistanceToNow(lastUpdated, { locale: es, addSuffix: true }),
-    de: formatDistanceToNow(lastUpdated, { locale: de, addSuffix: true }),
-  };
-=======
->>>>>>> 20379796
 
   for (const language of LANGUAGES) {
     addRelativeTimeLocalization(lastUpdated, language);
@@ -82,16 +66,6 @@
     "translation",
     "last-updated-time"
   );
-<<<<<<< HEAD
-  i18next.addResource(
-    "de",
-    "translation",
-    "last-updated-time",
-    relativeTime["de"]
-  );
-  display.setAttribute("data-i18n", "last-updated-time");
-=======
->>>>>>> 20379796
 };
 
 export default drawLastUpdated;