import i18next from "i18next";
import { formatDistanceToNow, parse, parseISO } from "date-fns";
<<<<<<< HEAD
import { enUS, ja, de } from "date-fns/locale";
=======
import { enUS, ja, es } from "date-fns/locale";
>>>>>>> d9dfc42d

import { TIME_FORMAT } from "../../data/constants";

/**
 * @param {string} lastUpdatedString - MMM DD YYYY, HH:mm JST (e.g. Mar 29 2020, 15:53 JST)
 */
const drawLastUpdated = (lastUpdatedString, lang) => {
  // Draw the last updated time
  // If this is called before data is loaded, lastUpdated can be null.
  if (!lastUpdatedString) {
    return;
  }

  const display = document.getElementById("last-updated");
  if (!display) {
    return;
  }

  let lastUpdated;
  try {
    lastUpdated = parseISO(lastUpdatedString);
    // If the timestamp is not ISO, fall back on the old date format
    // TODO: remove after ISO time format is fully deployed
    if (lastUpdated === "Invalid Date") {
      lastUpdated = parse(
        lastUpdatedString.slice(0, -4),
        TIME_FORMAT,
        new Date()
      );
    }
  } catch (e) {
    // Fall back to raw value on failed parse
    display.textContent = lastUpdatedString;
    return;
  }
  const relativeTime = {
    en: formatDistanceToNow(lastUpdated, {
      locale: enUS,
      addSuffix: true,
    }),
    ja: formatDistanceToNow(lastUpdated, { locale: ja, addSuffix: true }),
<<<<<<< HEAD
    de: formatDistanceToNow(lastUpdated, { locale: de, addSuffix: true }),
=======
    es: formatDistanceToNow(lastUpdated, { locale: es, addSuffix: true }),
>>>>>>> d9dfc42d
  };

  display.textContent = relativeTime[lang];
  display.setAttribute("title", lastUpdatedString);
  i18next.addResource(
    "en",
    "translation",
    "last-updated-time",
    relativeTime["en"]
  );
  i18next.addResource(
    "ja",
    "translation",
    "last-updated-time",
    relativeTime["ja"]
  );
  i18next.addResource(
<<<<<<< HEAD
    "de",
    "translation",
    "last-updated-time",
    relativeTime["de"]
=======
    "es",
    "translation",
    "last-updated-time",
    relativeTime["es"]
>>>>>>> d9dfc42d
  );
  display.setAttribute("data-i18n", "last-updated-time");
};

export default drawLastUpdated;<|MERGE_RESOLUTION|>--- conflicted
+++ resolved
@@ -1,10 +1,6 @@
 import i18next from "i18next";
 import { formatDistanceToNow, parse, parseISO } from "date-fns";
-<<<<<<< HEAD
-import { enUS, ja, de } from "date-fns/locale";
-=======
-import { enUS, ja, es } from "date-fns/locale";
->>>>>>> d9dfc42d
+import { enUS, ja, es, de } from "date-fns/locale";
 
 import { TIME_FORMAT } from "../../data/constants";
 
@@ -46,11 +42,8 @@
       addSuffix: true,
     }),
     ja: formatDistanceToNow(lastUpdated, { locale: ja, addSuffix: true }),
-<<<<<<< HEAD
+    es: formatDistanceToNow(lastUpdated, { locale: es, addSuffix: true }),
     de: formatDistanceToNow(lastUpdated, { locale: de, addSuffix: true }),
-=======
-    es: formatDistanceToNow(lastUpdated, { locale: es, addSuffix: true }),
->>>>>>> d9dfc42d
   };
 
   display.textContent = relativeTime[lang];
@@ -68,17 +61,16 @@
     relativeTime["ja"]
   );
   i18next.addResource(
-<<<<<<< HEAD
+    "es",
+    "translation",
+    "last-updated-time",
+    relativeTime["es"]
+  );
+  i18next.addResource(
     "de",
     "translation",
     "last-updated-time",
     relativeTime["de"]
-=======
-    "es",
-    "translation",
-    "last-updated-time",
-    relativeTime["es"]
->>>>>>> d9dfc42d
   );
   display.setAttribute("data-i18n", "last-updated-time");
 };
