--- conflicted
+++ resolved
@@ -110,12 +110,8 @@
         padding: 0,
         max: scale.max,
         tick: {
-<<<<<<< HEAD
-          values: [100, 200, 300, 400, 500, 600, 700, 800, 900, 1000],
+          values: scale.ticks,
           format: formatNumber,
-=======
-          values: scale.ticks,
->>>>>>> 4fa1e2e1
         },
       },
     },
