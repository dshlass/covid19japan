import i18next from "i18next";
import twemoji from "twemoji";

/**
 * Parse the string for an emoji and convert to image
 * @param {string} emoji Emoji
 * @returns {HTMLImageElement}
 */
const parseEmoji = (emoji) => {
  return twemoji.parse(emoji, {
    folder: "svg",
    ext: ".svg",
  });
};

<<<<<<< HEAD
const travelRestrictionsHelper = (titleId, elementId, countries) => {
  // Hide category title if the category is empty.
  if (!countries || !countries.length) {
    const title = document.querySelector(titleId);
    if (title) {
      title.hidden = true;
    }
  } else {
    const countryList = [];
    // Iterate through and render country links
    orderBy(countries, "name", "desc").map((country) => {
      const name = i18next.t(`countries.${country.name}`);
      countryList.unshift(
        `<a href="${country.link}" class="country-link">${parseEmoji(
          country.emoji
        )}${name}</a>`
      );
      return true;
    });
=======
const travelRestrictionsHelper = (elementId, countries) => {
  const countryList = [];
  // Iterate through and render country links
  countries.sort((a, b) => {
    a["name"] < b["name"] ? 1 : b["name"] > a["name"] ? -1 : 0;
  });
  countries.map((country) => {
    const name = i18next.t(`countries.${country.name}`);
    countryList.push(
      `<a href="${country.link}" class="country-link">${parseEmoji(
        country.emoji
      )}${name}</a>`
    );
    return true;
  });
>>>>>>> 7f753166

    const banned = document.querySelector(elementId);
    if (banned) {
      banned.innerHTML = countryList.join(", ");
    }
  }
};

export const drawTravelRestrictions = (ddb) => {
  const banned = ddb.travelRestrictions.japan.banned;
  const visaRequired = ddb.travelRestrictions.japan.visaRequired;
  const selfQuarantine = ddb.travelRestrictions.selfQuarantine;
  const other = ddb.travelRestrictions.japan.other;

  // Hide entire travel restrictions section if all categories are empty.
  if (
    (!banned || !banned.length) &&
    (!visaRequired || !visaRequired.length) &&
    (!selfQuarantine || !selfQuarantine.length) &&
    (!other || !other.length)
  ) {
    const travelResSection = document.querySelector("#travel-restrictions");
    if (travelResSection) {
      travelResSection.hidden = true;
    }
  } else {
    travelRestrictionsHelper("#banned-entry-title", "#banned-entry", banned);
    travelRestrictionsHelper(
      "#visa-required-title",
      "#visa-required",
      visaRequired
    );
    travelRestrictionsHelper(
      "#self-quarantine-title",
      "#self-quarantine",
      selfQuarantine
    );
    travelRestrictionsHelper(
      "#other-restrictions-title",
      "#other-restrictions",
      other
    );
  }
};

export default drawTravelRestrictions;<|MERGE_RESOLUTION|>--- conflicted
+++ resolved
@@ -13,7 +13,6 @@
   });
 };
 
-<<<<<<< HEAD
 const travelRestrictionsHelper = (titleId, elementId, countries) => {
   // Hide category title if the category is empty.
   if (!countries || !countries.length) {
@@ -24,32 +23,18 @@
   } else {
     const countryList = [];
     // Iterate through and render country links
-    orderBy(countries, "name", "desc").map((country) => {
+    countries.sort((a, b) => {
+      a["name"] < b["name"] ? 1 : b["name"] > a["name"] ? -1 : 0;
+    });
+    countries.map((country) => {
       const name = i18next.t(`countries.${country.name}`);
-      countryList.unshift(
+      countryList.push(
         `<a href="${country.link}" class="country-link">${parseEmoji(
           country.emoji
         )}${name}</a>`
       );
       return true;
     });
-=======
-const travelRestrictionsHelper = (elementId, countries) => {
-  const countryList = [];
-  // Iterate through and render country links
-  countries.sort((a, b) => {
-    a["name"] < b["name"] ? 1 : b["name"] > a["name"] ? -1 : 0;
-  });
-  countries.map((country) => {
-    const name = i18next.t(`countries.${country.name}`);
-    countryList.push(
-      `<a href="${country.link}" class="country-link">${parseEmoji(
-        country.emoji
-      )}${name}</a>`
-    );
-    return true;
-  });
->>>>>>> 7f753166
 
     const banned = document.querySelector(elementId);
     if (banned) {
