--- conflicted
+++ resolved
@@ -442,10 +442,6 @@
   setKpiDiff('tested', totalsDiff.tested)
   setKpi('active', (totals.confirmed - totals.recovered) - totals.deceased)
   setKpiDiff('active', (totalsDiff.confirmed - totalsDiff.recovered) - totalsDiff.deceased)
-<<<<<<< HEAD
-=======
-
->>>>>>> 2ebb4f63
 }
 
 
@@ -496,13 +492,8 @@
     if(cases > 0){
       prefecturePaint.push(prefecture.prefecture)
 
-<<<<<<< HEAD
-      if(cases <= 50){
-        // 1-50 cases
-=======
       if(cases <= 10){
         // 1-10 cases
->>>>>>> 2ebb4f63
         prefecturePaint.push('rgb(253,234,203)')
       }else if(cases <= 100){
         // 51-100 cases
