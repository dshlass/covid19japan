--- conflicted
+++ resolved
@@ -615,101 +615,116 @@
   });
 }
 
-<<<<<<< HEAD
-=======
 function drawPrefectureTrajectoryChart(prefectures) {
   const minimumConfirmed = 50;
-  const filteredPrefectures = _.filter(prefectures, function(prefecture) {
-    return prefecture.confirmed >= minimumConfirmed
-  });
-  const trajectories = _.map(filteredPrefectures, function(prefecture) {
-    const cumulativeConfirmed = _.reduce(prefecture.dailyConfirmedCount, function(result, value) {
-      if(result.length > 0) {
-        const sum = result[result.length - 1] + value;
-        result.push(sum);
-        return result;
-      } else {
-        return [value];
+  const filteredPrefectures = _.filter(prefectures, function (prefecture) {
+    return prefecture.confirmed >= minimumConfirmed;
+  });
+  const trajectories = _.map(filteredPrefectures, function (prefecture) {
+    const cumulativeConfirmed = _.reduce(
+      prefecture.dailyConfirmedCount,
+      function (result, value) {
+        if (result.length > 0) {
+          const sum = result[result.length - 1] + value;
+          result.push(sum);
+          return result;
+        } else {
+          return [value];
+        }
+      },
+      []
+    );
+    const cumulativeConfirmedFromMinimum = _.filter(
+      cumulativeConfirmed,
+      function (value) {
+        return value >= minimumConfirmed;
       }
-    }, []);
-    const cumulativeConfirmedFromMinimum = _.filter(cumulativeConfirmed, function(value) {
-      return value >= minimumConfirmed;
-    });
+    );
     return {
       name: prefecture.name,
       name_ja: prefecture.name_ja,
       confirmed: prefecture.confirmed,
-      cumulativeConfirmed: cumulativeConfirmedFromMinimum
-    }
-  })
-
-  const columns = _.map(trajectories, function(prefecture) {
+      cumulativeConfirmed: cumulativeConfirmedFromMinimum,
+    };
+  });
+
+  const columns = _.map(trajectories, function (prefecture) {
     return [prefecture.name].concat(prefecture.cumulativeConfirmed);
   });
 
-  const labelPosition = _.reduce(trajectories, function(result, value) {
-    // Show on second to last point to avoid cutoff
-    result[value.name] = value.cumulativeConfirmed.length - 1;
-    return result;
-  }, {});
-
-  const maxDays = _.reduce(_.values(labelPosition), function(a, b) {
-    return Math.max(a, b);
-  }, 0)
-
-  const nameMap = _.reduce(trajectories, function(result, value) {
-    if(LANG === 'en') {
-      result[value.name] = value.name;
-    } else {
-      result[value.name] = value.name_ja;
-    }
-    return result;
-  }, {});
+  const labelPosition = _.reduce(
+    trajectories,
+    function (result, value) {
+      // Show on second to last point to avoid cutoff
+      result[value.name] = value.cumulativeConfirmed.length - 1;
+      return result;
+    },
+    {}
+  );
+
+  const maxDays = _.reduce(
+    _.values(labelPosition),
+    function (a, b) {
+      return Math.max(a, b);
+    },
+    0
+  );
+
+  const nameMap = _.reduce(
+    trajectories,
+    function (result, value) {
+      if (LANG === "en") {
+        result[value.name] = value.name;
+      } else {
+        result[value.name] = value.name_ja;
+      }
+      return result;
+    },
+    {}
+  );
 
   c3.generate({
-    bindto: '#prefecture-trajectory',
+    bindto: "#prefecture-trajectory",
     axis: {
       y: {
         min: minimumConfirmed,
         padding: {
-          bottom: 0
+          bottom: 0,
         },
       },
       x: {
         // Set max x value to be 1 greater to avoid label cutoff
         max: maxDays + 1,
         label: `Number of Days since ${minimumConfirmed}th case`,
-      }
+      },
     },
     data: {
       columns: columns,
       labels: {
-        format: function(v, id, i) {
-          if(id) {
-            if(i === labelPosition[id]) {
+        format: function (v, id, i) {
+          if (id) {
+            if (i === labelPosition[id]) {
               return id;
             }
           }
-        }
-      },
-      names: nameMap
+        },
+      },
+      names: nameMap,
     },
     grid: {
       x: {
-        show: true
+        show: true,
       },
       y: {
-        show: true
-      }
+        show: true,
+      },
     },
     padding: {
-      right: 24
-    }
-  })
-}
-
-
->>>>>>> 12180ebb
+      right: 24,
+    },
+  });
+}
+
 function drawPrefectureTable(prefectures, totals) {
   // Draw the Cases By Prefecture table
   let dataTable = document.querySelector("#prefectures-table tbody");
@@ -1023,7 +1038,6 @@
 }
 
 function loadDataOnPage() {
-<<<<<<< HEAD
   loadData(function (data) {
     jsonData = data;
 
@@ -1042,27 +1056,7 @@
       drawTravelRestrictions();
       drawTrendChart(ddb.trend);
       drawDailyIncreaseChart(ddb.trend);
-=======
-  loadData(function(data) {
-    jsonData = data
-
-    ddb.prefectures = jsonData.prefectures
-    let newTotals = calculateTotals(jsonData.daily)
-    ddb.totals = newTotals[0]
-    ddb.totalsDiff = newTotals[1]
-    ddb.trend = jsonData.daily
-    ddb.lastUpdated = jsonData.updated
-
-    drawKpis(ddb.totals, ddb.totalsDiff)
-    if (!document.body.classList.contains('embed-mode')) {
-      drawLastUpdated(ddb.lastUpdated)
-      drawPageTitleCount(ddb.totals.confirmed)
-      drawPrefectureTable(ddb.prefectures, ddb.totals)
-      drawTravelRestrictions()
-      drawTrendChart(ddb.trend)
-      drawDailyIncreaseChart(ddb.trend)
       drawPrefectureTrajectoryChart(ddb.prefectures);
->>>>>>> 12180ebb
     }
 
     whenMapAndDataReady();
