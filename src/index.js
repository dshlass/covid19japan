// Injects required polyfills for IE11
import "core-js/stable";
import "whatwg-fetch";
import "classlist-polyfill";

// Add all non-polyfill deps below.
import _ from "lodash";
import tippy from "tippy.js";
import * as d3 from "d3";
import * as c3 from "c3";
import moment from "moment";

// Localization deps
import i18next from "i18next";
import LanguageDetector from "i18next-browser-languagedetector";
import locI18next from "loc-i18next";
import translationEn from "./i18n/en.json";
import translationJa from "./i18n/ja.json";

mapboxgl.accessToken =
  "pk.eyJ1IjoicmV1c3RsZSIsImEiOiJjazZtaHE4ZnkwMG9iM3BxYnFmaDgxbzQ0In0.nOiHGcSCRNa9MD9WxLIm7g";
const PREFECTURE_JSON_PATH = "static/prefectures.geojson";
const JSON_PATH = "https://data.covid19japan.com/summary/latest.json";
const TIME_FORMAT = "YYYY-MM-DD";
const COLOR_ACTIVE = "rgb(223,14,31)";
const COLOR_CONFIRMED = "rgb(244,67,54)";
const COLOR_RECOVERED = "rgb(25,118,210)";
const COLOR_DECEASED = "rgb(55,71,79)";
const COLOR_TESTED = "rgb(164,173,192)";
const COLOR_TESTED_DAILY = "rgb(209,214,223)";
const COLOR_INCREASE = "rgb(163,172,191)";
const PAGE_TITLE = "Coronavirus Disease (COVID-19) Japan Tracker";
let LANG = "en";

// Global vars
let ddb = {
  prefectures: undefined,
  trend: undefined,
  totals: {
    confirmed: 0,
    recovered: 0,
    deceased: 0,
    tested: 0,
    critical: 0,
  },
  totalsDiff: {
    confirmed: 0,
    recovered: 0,
    deceased: 0,
    tested: 0,
    critical: 0,
  },
  travelRestrictions: {
    japan: {
      banned: [
        // refer to the keys under "countries" in the i18n files for names
        {
          name: "andorra",
          emoji: "🇦🇩",
          link: "http://www.moj.go.jp/content/001316999.pdf",
        },
        {
          name: "austria",
          emoji: "🇦🇹",
          link: "http://www.moj.go.jp/content/001316999.pdf",
        },
        {
          name: "belgium",
          emoji: "🇧🇪",
          link: "http://www.moj.go.jp/content/001316999.pdf",
        },
        {
          name: "china",
          emoji: "🇨🇳",
          link: "http://www.moj.go.jp/content/001316999.pdf",
        },
        {
          name: "estonia",
          emoji: "🇪🇪",
          link: "http://www.moj.go.jp/content/001316999.pdf",
        },
        {
          name: "france",
          emoji: "🇫🇷",
          link: "http://www.moj.go.jp/content/001316999.pdf",
        },
        {
          name: "germany",
          emoji: "🇩🇪",
          link: "http://www.moj.go.jp/content/001316999.pdf",
        },
        {
          name: "iceland",
          emoji: "🇮🇸",
          link: "http://www.moj.go.jp/content/001316999.pdf",
        },
        {
          name: "iran",
          emoji: "🇮🇷",
          link: "http://www.moj.go.jp/content/001316999.pdf",
        },
        {
          name: "ireland",
          emoji: "🇮🇪",
          link: "http://www.moj.go.jp/content/001316999.pdf",
        },
        {
          name: "italy",
          emoji: "🇮🇹",
          link: "http://www.moj.go.jp/content/001316999.pdf",
        },
        {
          name: "korea",
          emoji: "🇰🇷",
          link: "http://www.moj.go.jp/content/001316999.pdf",
        },
        {
          name: "liechtenstein",
          emoji: "🇱🇮",
          link: "http://www.moj.go.jp/content/001316999.pdf",
        },
        {
          name: "luxembourg",
          emoji: "🇱🇺",
          link: "http://www.moj.go.jp/content/001316999.pdf",
        },
        {
          name: "malta",
          emoji: "🇲🇹",
          link: "http://www.moj.go.jp/content/001316999.pdf",
        },
        {
          name: "monaco",
          emoji: "🇲🇨",
          link: "http://www.moj.go.jp/content/001316999.pdf",
        },
        {
          name: "netherlands",
          emoji: "🇳🇱",
          link: "http://www.moj.go.jp/content/001316999.pdf",
        },
        {
          name: "norway",
          emoji: "🇳🇴",
          link: "http://www.moj.go.jp/content/001316999.pdf",
        },
        {
          name: "portugal",
          emoji: "🇵🇹",
          link: "http://www.moj.go.jp/content/001316999.pdf",
        },
        {
          name: "sanmarino",
          emoji: "🇸🇲",
          link: "http://www.moj.go.jp/content/001316999.pdf",
        },
        {
          name: "slovenia",
          emoji: "🇸🇮",
          link: "http://www.moj.go.jp/content/001316999.pdf",
        },
        {
          name: "spain",
          emoji: "🇪🇸",
          link: "http://www.moj.go.jp/content/001316999.pdf",
        },
        {
          name: "sweden",
          emoji: "🇸🇪",
          link: "http://www.moj.go.jp/content/001316999.pdf",
        },
        {
          name: "switzerland",
          emoji: "🇨🇭",
          link: "http://www.moj.go.jp/content/001316999.pdf",
        },
        {
          name: "vatican",
          emoji: "🇻🇦",
          link: "http://www.moj.go.jp/content/001316999.pdf",
        },
        {
          name: "westerdam",
          emoji: "🛳",
          link: "http://www.moj.go.jp/content/001316999.pdf",
        },
      ],
      visaRequired: [],
      selfQuarantine: [],
      other: [],
    },
    foreignBorders: [
      {
        banned: [],
        visaRequired: [],
        selfQuarantine: [],
        other: [],
      },
    ],
  },
};
let map = undefined;
let tippyInstances;

// IE11 forEach Polyfill
if ("NodeList" in window && !NodeList.prototype.forEach) {
  NodeList.prototype.forEach = function (callback, thisArg) {
    thisArg = thisArg || window;
    for (var i = 0; i < this.length; i++) {
      callback.call(thisArg, this[i], i, this);
    }
  };
}

// Fetches data from the JSON_PATH but applies an exponential
// backoff if there is an error.
function loadData(callback) {
  let delay = 2 * 1000; // 2 seconds

  const tryFetch = function (retryFn) {
    // Load the json data file
    fetch(JSON_PATH)
      .then(function (res) {
        return res.json();
      })
      .catch(function (networkError) {
        retryFn(delay, networkError);
        delay *= 2; // exponential backoff.
      })
      .then(function (data) {
        // If there was a network error, data will null.
        if (data) {
          callback(data);
        }
      });
  };

  const retryFetchWithDelay = function (delay, err) {
    console.log(err + ": retrying after " + delay + "ms.");
    setTimeout(function () {
      tryFetch(retryFetchWithDelay);
    }, delay);
  };

  tryFetch(retryFetchWithDelay);
}

function calculateTotals(daily) {
  // Calculate the totals
  let totals = {
    confirmed: 0,
    recovered: 0,
    deceased: 0,
    critical: 0,
    tested: 0,
  };
  let totalsDiff = {
    confirmed: 1,
    recovered: 1,
    deceased: 1,
    critical: 1,
    tested: 1,
  };

  // If there is an empty cell, fall back to the previous row
  function pullLatestSumAndDiff(rowKey, totalKey) {
    let latest = {};
    let dayBefore = {};
    let twoDaysBefore = {};
    if (daily.length > 2) {
      twoDaysBefore = daily[daily.length - 3];
    }
    if (daily.length > 1) {
      dayBefore = daily[daily.length - 2];
    }
    if (daily.length > 0) {
      latest = daily[daily.length - 1];
    }

    if (latest && dayBefore && latest[rowKey] && dayBefore[rowKey]) {
      totals[totalKey] = latest[rowKey];
      totalsDiff[totalKey] = latest[rowKey] - dayBefore[rowKey];
    }

    if (totalsDiff[totalKey] <= 0 && twoDaysBefore && twoDaysBefore[rowKey]) {
      totalsDiff[totalKey] = latest[rowKey] - twoDaysBefore[rowKey];
    }
  }

  pullLatestSumAndDiff("testedCumulative", "tested");
  pullLatestSumAndDiff("criticalCumulative", "critical");
  pullLatestSumAndDiff("confirmedCumulative", "confirmed");
  pullLatestSumAndDiff("recoveredCumulative", "recovered");
  pullLatestSumAndDiff("deceasedCumulative", "deceased");

  return [totals, totalsDiff];
}

function drawMap() {
  // Initialize Map

  map = new mapboxgl.Map({
    container: "map-container",
    style: "mapbox://styles/mapbox/light-v10",
    zoom: 4,
    minZoom: 3.5,
    maxZoom: 7,
    center: {
      lng: 139.11792973051274,
      lat: 38.52245616545571,
    },
    maxBounds: [
      { lat: 12.118318014416644, lng: 100.01240618330542 }, // SW
      { lat: 59.34721256263214, lng: 175.3273570446982 }, // NE
    ],
  });

  map.dragRotate.disable();
  map.touchZoomRotate.disableRotation();
  map.scrollZoom.disable();
  map.addControl(
    new mapboxgl.NavigationControl({
      showCompass: false,
      showZoom: true,
    })
  );
}

function drawTrendChart(sheetTrend) {
  var cols = {
    Date: ["Date"],
    Confirmed: ["Confirmed"],
    Active: ["Active"],
    Critical: ["Critical"],
    Deceased: ["Deceased"],
    Recovered: ["Recovered"],
    Tested: ["Tested"],
  };

  for (var i = 0; i < sheetTrend.length; i++) {
    var row = sheetTrend[i];

    if (i === 0) {
      // Skip early feb data point
      continue;
    }

    cols.Date.push(row.date);
    cols.Confirmed.push(row.confirmedCumulative);
    cols.Critical.push(row.criticalCumulative);
    cols.Deceased.push(row.deceasedCumulative);
    cols.Recovered.push(row.recoveredCumulative);
    cols.Active.push(
      row.confirmedCumulative - row.deceasedCumulative - row.recoveredCumulative
    );
    cols.Tested.push(row.testedCumulative);
  }

  var chart = c3.generate({
    bindto: "#trend-chart",
    data: {
      x: "Date",
      color: function (color, d) {
        if (d && d.index === cols.Date.length - 2) {
          let newColor = d3.color(color);
          newColor.opacity = 0.6;
          return newColor;
        } else {
          return color;
        }
      },
      columns: [
        cols.Date,
        cols.Confirmed,
        cols.Active,
        cols.Recovered,
        cols.Deceased,
        //cols.Tested
      ],
      regions: {
        [cols.Confirmed[0]]: [
          { start: cols.Date[cols.Date.length - 2], style: "dashed" },
        ],
        [cols.Active[0]]: [
          { start: cols.Date[cols.Date.length - 2], style: "dashed" },
        ],
        [cols.Recovered[0]]: [
          { start: cols.Date[cols.Date.length - 2], style: "dashed" },
        ],
        [cols.Deceased[0]]: [
          { start: cols.Date[cols.Date.length - 2], style: "dashed" },
        ],
        //[cols.Tested[0]]: [{'start': cols.Date[cols.Date.length-2], 'style':'dashed'}],
      },
    },
    color: {
      pattern: [COLOR_CONFIRMED, COLOR_ACTIVE, COLOR_RECOVERED, COLOR_DECEASED],
    },
    point: {
      r: 3,
    },
    axis: {
      x: {
        type: "timeseries",
        tick: {
          format: "%b %d",
          count: 6,
        },
      },
      y: {
        padding: {
          bottom: 0,
        },
        tick: {
          values: [
            0,
            100,
            500,
            1000,
            1500,
            2000,
            2500,
            3000,
            3500,
            4000,
            4500,
            5000,
          ],
        },
      },
    },
    tooltip: {
      format: {
        value: function (value, ratio, id, index) {
          if (index && cols[id][index]) {
            var diff = parseInt(value) - cols[id][index];
            return `${value} (${(diff >= 0 ? "+" : "") + diff}) ${
              index === cols.Date.length - 2 ? i18next.t("provisional") : ""
            }`;
          } else {
            return value;
          }
        },
      },
    },
    grid: {
      x: {
        show: true,
      },
      y: {
        show: true,
      },
    },
    padding: {
      right: 24,
    },
  });
}

function drawDailyIncreaseChart(sheetTrend) {
  var cols = {
    Date: ["Date"],
    Confirmed: ["New Cases"],
  };

  for (var i = 0; i < sheetTrend.length; i++) {
    var row = sheetTrend[i];

    if (i === 0) {
      // Skip early feb data point
      continue;
    }

    cols.Date.push(row.date);
    cols.Confirmed.push(row.confirmed);
  }

  var chart = c3.generate({
    bindto: "#daily-increase-chart",
    data: {
      color: function (color, d) {
        if (d && d.index === cols.Date.length - 2) {
          return COLOR_TESTED_DAILY;
        } else {
          return COLOR_TESTED;
        }
      },
      columns: [cols.Confirmed],
      type: "bar",
      regions: {
        [cols.Confirmed[0]]: [
          { start: cols.Date[cols.Date.length - 2], style: "dashed" },
        ],
      },
    },
    bar: {
      width: {
        ratio: 0.8,
      },
    },
    axis: {
      x: {
        tick: {
          format: function (x) {
            var months = [
              "Jan",
              "Feb",
              "Mar",
              "Apr",
              "May",
              "Jun",
              "Jul",
              "Aug",
              "Sep",
              "Oct",
              "Nov",
              "Dec",
            ];

            // x+1 because the list is prefixed with the label
            var xDate = new Date(cols.Date[x + 1]);
            return months[xDate.getMonth()] + " " + xDate.getDate();
          },
        },
      },
      y: {
        tick: {
          values: [
            0,
            25,
            50,
            75,
            100,
            125,
            150,
            175,
            200,
            225,
            250,
            275,
            300,
            325,
            350,
            375,
            400,
          ],
        },
      },
    },
    tooltip: {
      format: {
        value: function (value, ratio, id, index) {
          return `${value} ${
            index === cols.Date.length - 2 ? i18next.t("provisional") : ""
          }`;
        },
      },
    },
    grid: {
      x: {
        show: true,
      },
      y: {
        show: true,
      },
    },
    legend: {
      hide: true,
    },
    padding: {
      right: 24,
    },
  });
}

function drawPrefectureTrend(elementId, seriesData, maxConfirmedIncrease) {
  let yMax = maxConfirmedIncrease;
  let prefectureMax = _.max(seriesData);
  if (prefectureMax / maxConfirmedIncrease < 0.1) {
    yMax = prefectureMax * 5; // artificially scale up low values to make it look ok.
  }

  const period = 30; // days
  let last30days = _.takeRight(seriesData, period);
  c3.generate({
    bindto: elementId,
    interaction: { enabled: false },
    data: {
      type: "bar",
      columns: [_.concat(["confirmed"], last30days)],
      colors: { confirmed: COLOR_CONFIRMED },
    },
    bar: {
      width: { ratio: 0.65 },
      zerobased: true,
    },
    axis: {
      x: {
        show: false,
        min: 0,
        padding: 5,
      },
      y: {
        show: false,
        min: 0,
        max: yMax,
        padding: 1,
      },
    },
    size: {
      height: 40,
    },

    legend: { show: false },
    tooltip: { show: false },
    point: { show: false },
  });
}

function drawPrefectureTrajectoryChart(prefectures) {
  const minimumConfirmed = 50;
  const filteredPrefectures = _.filter(prefectures, function (prefecture) {
    return prefecture.confirmed >= minimumConfirmed;
  });
  const trajectories = _.map(filteredPrefectures, function (prefecture) {
    const cumulativeConfirmed = _.reduce(
      prefecture.dailyConfirmedCount,
      function (result, value) {
        if (result.length > 0) {
          const sum = result[result.length - 1] + value;
          result.push(sum);
          return result;
        } else {
          return [value];
        }
      },
      []
    );
    const cumulativeConfirmedFromMinimum = _.filter(
      cumulativeConfirmed,
      function (value) {
        return value >= minimumConfirmed;
      }
    );
    return {
      name: prefecture.name,
      name_ja: prefecture.name_ja,
      confirmed: prefecture.confirmed,
      cumulativeConfirmed: cumulativeConfirmedFromMinimum,
    };
  });

  const columns = _.map(trajectories, function (prefecture) {
    return [prefecture.name].concat(prefecture.cumulativeConfirmed);
  });

  // Mapping of id (name) to the last index for each trajectory.
  const lastIndex = _.reduce(
    trajectories,
    function (result, value) {
      result[value.name] = value.cumulativeConfirmed.length - 1;
      return result;
    },
    {}
  );

  const regions = _.mapValues(lastIndex, function (value) {
    if (value > 0) {
      return [{ start: value - 1, end: value, style: "dashed" }];
    } else {
      return [];
    }
  });

  const maxDays = _.reduce(
    _.values(lastIndex),
    function (a, b) {
      return Math.max(a, b);
    },
    0
  );

  const nameMap = _.reduce(
    trajectories,
    function (result, value) {
      if (LANG === "en") {
        result[value.name] = value.name;
      } else {
        result[value.name] = value.name_ja;
      }
      return result;
    },
    {}
  );

  c3.generate({
    bindto: "#prefecture-trajectory",
    axis: {
      y: {
        min: minimumConfirmed,
        padding: {
          bottom: 0,
        },
      },
      x: {
        // Set max x value to be 2 greater to avoid label cutoff
        max: maxDays + 2,
        label: `Number of Days since ${minimumConfirmed}th case`,
      },
    },
    data: {
      columns: columns,
      labels: {
        format: function (v, id, i) {
          if (id) {
            if (i === lastIndex[id]) {
              return id;
            }
          }
        },
      },
      names: nameMap,
      color: function (color, d) {
        if (d && d.index && d.index === lastIndex[d.id]) {
          let newColor = d3.color(color);
          newColor.opacity = 0.6;
          return newColor;
        } else {
          return color;
        }
      },
      regions: regions,
    },
    grid: {
      x: {
        show: true,
      },
      y: {
        show: true,
      },
    },
    padding: {
      right: 24,
    },
  });
}

function drawPrefectureTable(prefectures, totals) {
  // Draw the Cases By Prefecture table
  let dataTable = document.querySelector("#prefectures-table");
  let dataTableFoot = document.querySelector("#prefectures-table tfoot");

  // Abort if dataTable or dataTableFoot is not accessible.
  if (!dataTable || !dataTableFoot) {
    console.error("Unable to find #prefecture-table");
    return;
  }

  // Remove any tbody elements (including the loading indicator).
  for (let tbody of document.querySelectorAll("#prefectures-table tbody")) {
    tbody.parentNode.removeChild(tbody);
  }

  let prefectureRows = document.createElement("tbody");
  prefectureRows.id = "prefecture-rows";
  dataTable.appendChild(prefectureRows);

  let portOfEntryRows = document.createElement("tbody");
  portOfEntryRows.id = "portofentry-rows";
  dataTable.appendChild(portOfEntryRows);

  let unspecifiedRows = document.createElement("tbody");
  unspecifiedRows.id = "unspecified-rows";
  dataTable.appendChild(unspecifiedRows);

  // Work out the largest daily increase
  let maxConfirmedIncrease = _.max(
    _.map(prefectures, (pref) => {
      return _.max(pref.dailyConfirmedCount);
    })
  );

  // Parse values so we can sort
  _.map(prefectures, function (pref) {
    pref.confirmed = pref.confirmed ? parseInt(pref.confirmed) : 0;
    pref.recovered = pref.recovered ? parseInt(pref.recovered) : 0;
    // TODO change to deceased
    pref.deceased = pref.deaths ? parseInt(pref.deaths) : 0;
  });

  // Iterate through and render table rows
  _.orderBy(prefectures, "confirmed", "desc").map(function (pref) {
    if (!pref.confirmed && !pref.recovered && !pref.deceased) {
      return;
    }

    let prefStr;
    if (LANG == "en") {
      prefStr = pref.name;
    } else {
      prefStr = pref.name_ja;
    }

    let increment =
      pref.dailyConfirmedCount[pref.dailyConfirmedCount.length - 1];
    let incrementString = "";
    if (increment > 0) {
      incrementString = `<span class='increment'>(+${increment})</span>`;
    }

    if (pref.name == "Unspecified") {
      unspecifiedRows.innerHTML = `<tr>
        <td class="prefecture">${prefStr}</td>
        <td class="trend"><div id="Unspecified-trend"></div></td>
        <td class="count">${pref.confirmed} ${incrementString}</td>
        <td class="count">${pref.recovered ? pref.recovered : ""}</td>
        <td class="count">${pref.deceased ? pref.deceased : ""}</td>
        </tr>`;
      drawPrefectureTrend(
        `#Unspecified-trend`,
        pref.dailyConfirmedCount,
        maxConfirmedIncrease
      );
    } else if (pref.name == "Port Quarantine" || pref.name == "Port of Entry") {
      // Override Port Quartantine name as "Port of Entry". The name in the spreadsheet is
      //  confusing.
      //
      // TODO(liquidx): move this hack into covid19japan-data.
      portOfEntryRows.innerHTML = `<tr>
        <td class="prefecture">${i18next.t("port-of-entry")}</td>
        <td class="trend"><div id="PortOfEntry-trend"></div></td>
        <td class="count">${pref.confirmed} ${incrementString}</td>
        <td class="count">${pref.recovered ? pref.recovered : ""}</td>
        <td class="count">${pref.deceased ? pref.deceased : ""}</td>
        </tr>`;
      drawPrefectureTrend(
        `#PortOfEntry-trend`,
        pref.dailyConfirmedCount,
        maxConfirmedIncrease
      );
    } else if (pref.name == "Total") {
      // Skip
    } else {
      let row = document.createElement("tr");
      prefectureRows.appendChild(row);
      row.innerHTML = `
        <td class="prefecture">${prefStr}</td>
        <td class="trend"><div id="${pref.name}-trend"></div></td>
        <td class="count">${pref.confirmed} ${incrementString}</td>
        <td class="count">${pref.recovered ? pref.recovered : ""}</td>
        <td class="count">${pref.deceased ? pref.deceased : ""}</td>
      `;
      drawPrefectureTrend(
        `#${pref.name}-trend`,
        pref.dailyConfirmedCount,
        maxConfirmedIncrease
      );
    }
    return true;
  });

  dataTableFoot.innerHTML = `<tr class='totals'>
        <td>${i18next.t("total")}</td>
        <td class="trend"></td>
        <td class="count">${totals.confirmed}</td>
        <td class="count">${totals.recovered}</td>
        <td class="count">${totals.deceased}</td>
        </tr>`;
}

function drawTravelRestrictions() {
  travelRestrictionsHelper(
    "#banned-entry",
    ddb.travelRestrictions.japan.banned
  );
  travelRestrictionsHelper(
    "#visa-required",
    ddb.travelRestrictions.japan.visaRequired
  );
  travelRestrictionsHelper(
    "#self-quarantine",
    ddb.travelRestrictions.japan.selfQuarantine
  );
  travelRestrictionsHelper(
    "#other-restrictions",
    ddb.travelRestrictions.japan.other
  );

  /*travelRestrictionsHelper('#foreign-banned-entry', ddb.travelRestrictions.foreignBorders.banned);
  travelRestrictionsHelper('#foreign-visa-required', ddb.travelRestrictions.foreignBorders.visaRequired);
  travelRestrictionsHelper('#foreign-self-quarantine', ddb.travelRestrictions.foreignBorders.selfQuarantine);
  travelRestrictionsHelper('#foreign-other-restrictions', ddb.travelRestrictions.foreignBorders.other);
  */
}

function travelRestrictionsHelper(elementId, countries) {
  let countryList = [];
  // Iterate through and render country links
  _.orderBy(countries, "name", "desc").map(function (country) {
    let name = i18next.t(`countries.${country.name}`);
    countryList.unshift(
      `<a href="${country.link}">${country.emoji}${name}</a>`
    );
    return true;
  });

  let banned = document.querySelector(elementId);
  if (banned) {
    banned.innerHTML = countryList.join(", ");
  }
}

function drawKpis(totals, totalsDiff) {
  // Draw the KPI values

  function setKpi(key, value) {
    document.querySelector("#kpi-" + key + " .value").innerHTML = value;
  }
  function setKpiDiff(key, value) {
    let diffDir = value >= 0 ? "+" : "";
    document.querySelector("#kpi-" + key + " .diff").innerHTML =
      "( " + diffDir + value + " )";
  }

  setKpi("confirmed", totals.confirmed);
  setKpiDiff("confirmed", totalsDiff.confirmed);
  setKpi("recovered", totals.recovered);
  setKpiDiff("recovered", totalsDiff.recovered);
  setKpi("deceased", totals.deceased);
  setKpiDiff("deceased", totalsDiff.deceased);
  setKpi("critical", totals.critical);
  setKpiDiff("critical", totalsDiff.critical);
  setKpi("tested", totals.tested);
  setKpiDiff("tested", totalsDiff.tested);
  setKpi("active", totals.confirmed - totals.recovered - totals.deceased);
  setKpiDiff(
    "active",
    totalsDiff.confirmed - totalsDiff.recovered - totalsDiff.deceased
  );
}

/**
 * @param {string} lastUpdated - MMM DD YYYY, HH:mm JST (e.g. Mar 29 2020, 15:53 JST)
 */
function drawLastUpdated(lastUpdated) {
  // Draw the last updated time

  const display = document.getElementById("last-updated");
  if (!display) {
    return;
  }

  // TODO we should be parsing the date, but I
  // don't trust the user input on the sheet
  const lastUpdatedMoment = moment(
    lastUpdated.slice(0, -4),
    "MMM DD YYYY, HH:mm"
  ).utcOffset(9, true); // JST offset
  if (!lastUpdatedMoment.isValid()) {
    // Fall back to raw value on failed parse
    display.textContent = lastUpdated;
    return;
  }
  const relativeTime = {
    en: lastUpdatedMoment.clone().locale("en").fromNow(),
    ja: lastUpdatedMoment.clone().locale("ja").fromNow(),
  };

  display.textContent = relativeTime[LANG];
  display.setAttribute("title", lastUpdated);
  display.setAttribute("data-en", relativeTime["en"]);
  display.setAttribute("data-ja", relativeTime["ja"]);
}

function drawPageTitleCount(confirmed) {
  // Update the number of confirmed cases in the title

  document.title = "(" + confirmed + ") " + PAGE_TITLE;
}

/**
 * drawMapPrefectures
 * @param {*} pageDraws - number of redraws to screen
 */
function drawMapPrefectures(pageDraws) {
  // Find the index of the first symbol layer
  // in the map style so we can draw the
  // prefecture colors behind it

  var firstSymbolId;
  var layers = map.getStyle().layers;
  for (var i = 0; i < layers.length; i++) {
    if (layers[i].type === "symbol") {
      firstSymbolId = layers[i].id;
      break;
    }
  }

  // Start the Mapbox search expression
  let prefecturePaint = ["match", ["get", "NAME_1"]];

  // Go through all prefectures looking for cases
  ddb.prefectures.map(function (prefecture) {
    let cases = parseInt(prefecture.confirmed);
    if (cases > 0) {
      prefecturePaint.push(prefecture.name);

      if (cases <= 50) {
        // 1-50 cases
        prefecturePaint.push("rgb(253,234,203)");
      } else if (cases <= 100) {
        // 51-100 cases
        prefecturePaint.push("rgb(251,155,127)");
      } else if (cases <= 200) {
        // 101-200 cases
        prefecturePaint.push("rgb(244,67,54)");
      } else {
        // 201+ cases
        prefecturePaint.push("rgb(186,0,13)");
      }
    }
  });

  // Add a final value to the list for the default color
  prefecturePaint.push("rgba(0,0,0,0)");

  if (pageDraws === 0) {
    // If it is the first time drawing the map

    map.addSource("prefectures", {
      type: "geojson",
      data: PREFECTURE_JSON_PATH,
    });

    // Add the prefecture color layer to the map
    map.addLayer(
      {
        id: "prefecture-layer",
        type: "fill",
        source: "prefectures",
        layout: {},
        paint: {
          "fill-color": prefecturePaint,
          "fill-opacity": 0.8,
        },
      },
      firstSymbolId
    );

    // Add another layer with type "line"
    // to provide a styled prefecture border
    let prefBorderLayer = map.addLayer(
      {
        id: "prefecture-outline-layer",
        type: "line",
        source: "prefectures",
        layout: {},
        paint: {
          "line-width": 0.5,
          "line-color": "#c0c0c0",
          "line-opacity": 0.5,
        },
      },
      firstSymbolId
    );
  } else {
    // Update prefecture paint properties

    map.setPaintProperty("prefecture-layer", "fill-color", prefecturePaint);
  }
}

// localize must be accessible globally
const localize = locI18next.init(i18next);
function initDataTranslate() {
  // load translation framework
  i18next
    .use(LanguageDetector)
    .init({
      fallbackLng: "en",
      resources: {
        en: {
          translation: translationEn,
        },
        ja: {
          translation: translationJa,
        },
      },
    })
    .then(() => {
      setLang(i18next.language);
    });

  // Enable tooltips
  updateTooltipLang();

  // Language selector event handler
  document.querySelectorAll("[data-lang-picker]").forEach(function (pick) {
    pick.addEventListener("click", function (e) {
      e.preventDefault();
      setLang(e.target.dataset.langPicker);
    });
  });
}

function setLang(lng) {
  // set global var
  LANG = lng;

  // toggle picker
  toggleLangPicker();

  // set i18n framework lang
  i18next.changeLanguage(LANG).then(() => {
    localize("html");
    // Update the map
    map.getStyle().layers.forEach(function (thisLayer) {
      if (thisLayer.type == "symbol") {
        map.setLayoutProperty(thisLayer.id, "text-field", [
          "get",
          "name_" + LANG,
        ]);
      }
    });

    // Redraw all components that need rerendering to be localized the prefectures table
    if (!document.body.classList.contains("embed-mode")) {
      if (document.getElementById("prefectures-table")) {
        drawPrefectureTable(ddb.prefectures, ddb.totals);
      }

      if (document.getElementById("travel-restrictions")) {
        drawTravelRestrictions();
      }

<<<<<<< HEAD
      // Toggle tooltip lang
      updateTooltipLang();

      // Toggle the lang picker
      document.querySelectorAll("a[data-lang-picker]").forEach(function (el) {
        el.style.display = "inline";
      });
      document.querySelector("a[data-lang-picker=" + LANG + "]").style.display =
        "none";
    });
=======
      drawPrefectureTrajectoryChart(ddb.prefectures);
    }
  });
}

function toggleLangPicker() {
  // Toggle the lang picker
  document.querySelectorAll("a[data-lang-picker]").forEach(function (el) {
    el.style.display = "inline";
>>>>>>> 551a8480
  });
  document.querySelector("a[data-lang-picker=" + LANG + "]").style.display =
    "none";
}

function updateTooltipLang() {
  // Destroy current tooltips
  if (Array.isArray(tippyInstances)) {
    tippyInstances.forEach((instance) => instance.destroy());
  }

  // Set tooltip content to current language
  document.querySelectorAll(`[data-tippy-content-${LANG}]`).forEach((node) => {
    node.setAttribute(
      "data-tippy-content",
      node.getAttribute(`data-tippy-content-${LANG}`)
    );
  });

  // Activate tooltips
  tippyInstances = tippy("[data-tippy-content]");
}

function loadDataOnPage() {
  loadData(function (data) {
    jsonData = data;

    ddb.prefectures = jsonData.prefectures;
    let newTotals = calculateTotals(jsonData.daily);
    ddb.totals = newTotals[0];
    ddb.totalsDiff = newTotals[1];
    ddb.trend = jsonData.daily;
    ddb.lastUpdated = jsonData.updated;

    drawKpis(ddb.totals, ddb.totalsDiff);
    if (!document.body.classList.contains("embed-mode")) {
      drawLastUpdated(ddb.lastUpdated);
      drawPageTitleCount(ddb.totals.confirmed);
      drawPrefectureTable(ddb.prefectures, ddb.totals);
      drawTravelRestrictions();
      drawTrendChart(ddb.trend);
      drawDailyIncreaseChart(ddb.trend);
      drawPrefectureTrajectoryChart(ddb.prefectures);
    }

    whenMapAndDataReady();
  });
}

var pageDraws = 0;
var styleLoaded = false;
var jsonData = undefined;
function whenMapAndDataReady() {
  // This runs drawMapPref only when
  // both style and json data are ready

  if (!styleLoaded || !jsonData) {
    return;
  }

  drawMapPrefectures(pageDraws);
}

window.onload = function () {
  initDataTranslate();
  drawMap();

  map.once("style.load", function (e) {
    styleLoaded = true;
    whenMapAndDataReady();
  });

  loadDataOnPage();

  // Reload data every INTERVAL
  const FIVE_MINUTES_IN_MS = 300000;
  setInterval(function () {
    pageDraws++;
    loadDataOnPage();
  }, FIVE_MINUTES_IN_MS);
};<|MERGE_RESOLUTION|>--- conflicted
+++ resolved
@@ -436,7 +436,7 @@
             var diff = parseInt(value) - cols[id][index];
             return `${value} (${(diff >= 0 ? "+" : "") + diff}) ${
               index === cols.Date.length - 2 ? i18next.t("provisional") : ""
-            }`;
+              }`;
           } else {
             return value;
           }
@@ -552,7 +552,7 @@
         value: function (value, ratio, id, index) {
           return `${value} ${
             index === cols.Date.length - 2 ? i18next.t("provisional") : ""
-          }`;
+            }`;
         },
       },
     },
@@ -1133,7 +1133,6 @@
         drawTravelRestrictions();
       }
 
-<<<<<<< HEAD
       // Toggle tooltip lang
       updateTooltipLang();
 
@@ -1143,21 +1142,8 @@
       });
       document.querySelector("a[data-lang-picker=" + LANG + "]").style.display =
         "none";
-    });
-=======
-      drawPrefectureTrajectoryChart(ddb.prefectures);
-    }
-  });
-}
-
-function toggleLangPicker() {
-  // Toggle the lang picker
-  document.querySelectorAll("a[data-lang-picker]").forEach(function (el) {
-    el.style.display = "inline";
->>>>>>> 551a8480
-  });
-  document.querySelector("a[data-lang-picker=" + LANG + "]").style.display =
-    "none";
+    }
+  });
 }
 
 function updateTooltipLang() {
