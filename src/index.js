--- conflicted
+++ resolved
@@ -8,7 +8,6 @@
 import tippy from 'tippy.js'
 import * as d3 from 'd3'
 import * as c3 from 'c3'
-<<<<<<< HEAD
 
 // Localization deps
 import i18next from 'i18next';
@@ -17,10 +16,8 @@
 import translationEn from './i18n/en.json';
 import translationJa from './i18n/ja.json';
 
-=======
 import ApexCharts from 'apexcharts'
 import moment from 'moment'
->>>>>>> 7f01c10d
 
 mapboxgl.accessToken = 'pk.eyJ1IjoicmV1c3RsZSIsImEiOiJjazZtaHE4ZnkwMG9iM3BxYnFmaDgxbzQ0In0.nOiHGcSCRNa9MD9WxLIm7g'
 const PREFECTURE_JSON_PATH = 'static/prefectures.geojson'
@@ -408,17 +405,6 @@
   var chart = c3.generate({
     bindto: '#trend-chart',
     data: {
-<<<<<<< HEAD
-      x: 'Date',
-      columns: [
-        cols.Date,
-        cols.Confirmed,
-        cols.Active,
-        cols.Recovered,
-        cols.Deceased,
-        //cols.Tested
-      ]
-=======
         x: 'Date',
         color: function(color, d){ 
           if(d && d.index === cols.Date.length-2 ) {
@@ -443,7 +429,6 @@
           [cols.Deceased[0]]: [{'start': cols.Date[cols.Date.length-2], 'style':'dashed'}]
           //[cols.Tested[0]]: [{'start': cols.Date[cols.Date.length-2], 'style':'dashed'}],
         }
->>>>>>> 7f01c10d
     },
     color: {
       pattern: [COLOR_CONFIRMED, COLOR_ACTIVE, COLOR_RECOVERED, COLOR_DECEASED]
@@ -452,25 +437,12 @@
       r: 3,
     },
     axis: {
-<<<<<<< HEAD
-      x: {
-        type: 'timeseries',
-        tick: {
-          format: '%b %d',
-          count: 6
-        }
-      },
-      y: {
-        padding: {
-          bottom: 0
-=======
         x: {
             type: 'timeseries',
             tick: {
               format: '%b %d',
               count: 6
             }
->>>>>>> 7f01c10d
         },
         tick: {
           values: [0, 100, 500, 1000, 1500, 2000, 2500, 3000, 3500, 4000, 4500, 5000]
@@ -482,15 +454,10 @@
         value: function (value, ratio, id, index) {
           if (index && cols[id][index]) {
             var diff = parseInt(value) - cols[id][index]
-<<<<<<< HEAD
-            return value + ' (' + (diff >= 0 ? '+' : '') + diff + ')'
-          } else {
-=======
             return `${value} (${(diff>=0?'+':'') + diff}) ${
               index === cols.Date.length-2 ? LANG === 'en' ? 'Provisional' : '暫定' : ''
             }`
           }else{
->>>>>>> 7f01c10d
             return value
           }
         }
@@ -534,13 +501,6 @@
   var chart = c3.generate({
     bindto: '#daily-increase-chart',
     data: {
-<<<<<<< HEAD
-      color: function (color, d) { return COLOR_TESTED },
-      columns: [
-        cols.Confirmed
-      ],
-      type: 'bar'
-=======
         color: function(color, d){ 
           if(d && d.index === cols.Date.length-2 ) {
             return COLOR_TESTED_DAILY;
@@ -555,7 +515,6 @@
         regions: {
           [cols.Confirmed[0]]: [{'start': cols.Date[cols.Date.length-2], 'style':'dashed'}],
         }
->>>>>>> 7f01c10d
     },
     bar: {
       width: {
@@ -799,13 +758,6 @@
     
     if (pref.name == 'Unspecified'){
       // Save the "Unspecified" row for the end of the table
-<<<<<<< HEAD
-      unspecifiedRow = "<tr><td><em>" + prefStr + "</em></td><td>" + pref.confirmed + "</td><td>" + (pref.recovered ? pref.recovered : '') + "</td><td>" + pref.deaths + "</td></tr>"
-    } else if (pref.name == 'Total') {
-      // Skip
-    } else {
-      dataTable.innerHTML = dataTable.innerHTML + "<tr><td>" + prefStr + "</td><td>" + pref.confirmed + "</td><td>" + (pref.recovered ? pref.recovered : '') + "</td><td>" + (pref.deceased ? pref.deceased : '') + "</td></tr>"
-=======
       unspecifiedRow = `<tr>
         <td class="prefecture">${prefStr}</td>
         <td class="trend"><div id="Unspecified-trend"></div></td>
@@ -834,7 +786,6 @@
         <td class="count">${pref.deceased ? pref.deceased : ''}</td>
         </tr>`
       drawPrefectureTrend(`#${pref.name}-trend`, pref.dailyConfirmedCount, maxConfirmedIncrease)
->>>>>>> 7f01c10d
     }
     return true
   })
