// Injects required polyfills for IE11
import "core-js/stable";
import "whatwg-fetch";
import "classlist-polyfill";

// Add all non-polyfill deps below.
import _ from "lodash";

import { drawLastUpdated } from "./pages/Header/drawLastUpdated";
import { toggleLangPicker } from "./pages/Header/toggleLangPicker";
import { updateTooltipLang } from "./pages/Header/updateTooltipLang";

import { drawKpis } from "./pages/KPI";
import { drawMap } from "./pages/OutebreakMap";
import { calculateTotals } from "./data/helper";
import { drawTrendChart } from "./pages/SpreadTrend";
import { drawDailyIncreaseChart } from "./pages/DailyIncrease";
import { drawPrefectureTrajectoryChart } from "./pages/TrajectoryChart";
import { drawPrefectureTable } from "./pages/PrefectureTable";
import { drawTravelRestrictions } from "./pages/TravelRestrictions";

// Localization deps
import i18next from "i18next";
import LanguageDetector from "i18next-browser-languagedetector";
import locI18next from "loc-i18next";
import translationEn from "./i18n/en.json";
import translationJa from "./i18n/ja.json";

// import static data
import travelRestrictions from "./data/travelRestrictions"; // refer to the keys under "countries" in the i18n files for names

mapboxgl.accessToken =
  "pk.eyJ1IjoicmV1c3RsZSIsImEiOiJjazZtaHE4ZnkwMG9iM3BxYnFmaDgxbzQ0In0.nOiHGcSCRNa9MD9WxLIm7g";
const PREFECTURE_JSON_PATH = "static/prefectures.geojson";
const JSON_PATH = "https://data.covid19japan.com/summary/latest.json";
<<<<<<< HEAD
=======
const TIME_FORMAT = "MMMM d yyyy, HH:mm";
const COLOR_ACTIVE = "rgb(223,14,31)";
const COLOR_CONFIRMED = "rgb(244,67,54)";
const COLOR_RECOVERED = "rgb(25,118,210)";
const COLOR_DECEASED = "rgb(55,71,79)";
const COLOR_TESTED = "rgb(164,173,192)";
const COLOR_TESTED_DAILY = "rgb(209,214,223)";
>>>>>>> 5ea66dbd
const PAGE_TITLE = "Coronavirus Disease (COVID-19) Japan Tracker";

const SUPPORTED_LANGS = ["en", "ja"];
let LANG = "en";

// Global vars
const ddb = {
  prefectures: undefined,
  trend: undefined,
  totals: {
    confirmed: 0,
    recovered: 0,
    deceased: 0,
    tested: 0,
    critical: 0,
  },
  totalsDiff: {
    confirmed: 0,
    recovered: 0,
    deceased: 0,
    tested: 0,
    critical: 0,
  },
  travelRestrictions,
};
let map = undefined;
let tippyInstances;

// IE11 forEach Polyfill
if ("NodeList" in window && !NodeList.prototype.forEach) {
  NodeList.prototype.forEach = (callback, thisArg) => {
    thisArg = thisArg || window;
    for (let i = 0; i < this.length; i++) {
      callback.call(thisArg, this[i], i, this);
    }
  };
}

// Fetches data from the JSON_PATH but applies an exponential
// backoff if there is an error.
const loadData = (callback) => {
  let delay = 2 * 1000; // 2 seconds

  const tryFetch = (retryFn) => {
    // Load the json data file
    fetch(JSON_PATH)
      .then((res) => res.json())
      .catch((networkError) => {
        retryFn(delay, networkError);
        delay *= 2; // exponential backoff.
      })
      .then((data) => {
        // If there was a network error, data will null.
        if (data) {
          callback(data);
        }
      });
  };

  const retryFetchWithDelay = (delay, err) => {
    console.log(`${err}: retrying after ${delay}ms.`);
    setTimeout(() => {
      tryFetch(retryFetchWithDelay);
    }, delay);
  };

  tryFetch(retryFetchWithDelay);
};
<<<<<<< HEAD
=======

const calculateTotals = (daily) => {
  // Calculate the totals
  const totals = {
    confirmed: 0,
    recovered: 0,
    deceased: 0,
    critical: 0,
    active: 0,
    tested: 0,
  };
  const totalsDiff = {
    confirmed: 1,
    recovered: 1,
    deceased: 1,
    critical: 1,
    active: 1,
    tested: 1,
  };

  // If there is an empty cell, fall back to the previous row
  const pullLatestSumAndDiff = (rowKey, totalKey) => {
    let latest = {};
    let dayBefore = {};
    let twoDaysBefore = {};
    if (daily.length > 2) {
      twoDaysBefore = daily[daily.length - 3];
    }
    if (daily.length > 1) {
      dayBefore = daily[daily.length - 2];
    }
    if (daily.length > 0) {
      latest = daily[daily.length - 1];
    }

    if (latest && dayBefore && latest[rowKey] && dayBefore[rowKey]) {
      totals[totalKey] = latest[rowKey];
      totalsDiff[totalKey] = latest[rowKey] - dayBefore[rowKey];
    }

    if (totalsDiff[totalKey] <= 0 && twoDaysBefore && twoDaysBefore[rowKey]) {
      totalsDiff[totalKey] = latest[rowKey] - twoDaysBefore[rowKey];
    }
  };

  pullLatestSumAndDiff("testedCumulative", "tested");
  pullLatestSumAndDiff("criticalCumulative", "critical");
  pullLatestSumAndDiff("confirmedCumulative", "confirmed");
  pullLatestSumAndDiff("recoveredCumulative", "recovered");
  pullLatestSumAndDiff("deceasedCumulative", "deceased");
  pullLatestSumAndDiff("activeCumulative", "active");

  return [totals, totalsDiff];
};

const drawMap = () => {
  // Initialize Map

  map = new mapboxgl.Map({
    container: "map-container",
    style: "mapbox://styles/mapbox/light-v10",
    zoom: 4,
    minZoom: 3.5,
    maxZoom: 7,
    center: {
      lng: 139.11792973051274,
      lat: 38.52245616545571,
    },
    maxBounds: [
      { lat: 12.118318014416644, lng: 100.01240618330542 }, // SW
      { lat: 59.34721256263214, lng: 175.3273570446982 }, // NE
    ],
  });

  map.dragRotate.disable();
  map.touchZoomRotate.disableRotation();
  map.scrollZoom.disable();
  map.addControl(
    new mapboxgl.NavigationControl({
      showCompass: false,
      showZoom: true,
    })
  );
};
>>>>>>> 5ea66dbd

// Keep a reference around to destroy it if we redraw this.
let trendChart = null;

<<<<<<< HEAD
// Keep reference to current chart in order to clean up when redrawing.
let dailyIncreaseChart = null;

// Keep reference to chart in order to destroy it when redrawing.
let prefectureTrajectoryChart = null;

// Dictionary of all the trend charts so that we can cleanup when redrawing.
let prefectureTrendCharts = {};

=======
const drawTrendChart = (sheetTrend) => {
  const cols = {
    Date: ["Date"],
    Confirmed: ["Confirmed"],
    Active: ["Active"],
    Critical: ["Critical"],
    Deceased: ["Deceased"],
    Recovered: ["Recovered"],
    Tested: ["Tested"],
  };

  for (let i = 0; i < sheetTrend.length; i++) {
    const row = sheetTrend[i];

    if (i === 0) {
      // Skip early feb data point
      continue;
    }

    cols.Date.push(row.date);
    cols.Confirmed.push(row.confirmedCumulative);
    cols.Critical.push(row.criticalCumulative);
    cols.Deceased.push(row.deceasedCumulative);
    cols.Recovered.push(row.recoveredCumulative);
    cols.Active.push(
      row.confirmedCumulative - row.deceasedCumulative - row.recoveredCumulative
    );
    cols.Tested.push(row.testedCumulative);
  }

  if (trendChart) {
    trendChart.destroy();
  }

  trendChart = c3.generate({
    bindto: "#trend-chart",
    data: {
      x: "Date",
      color: (color, d) => {
        if (d && d.index === cols.Date.length - 2) {
          const newColor = d3.color(color);
          newColor.opacity = 0.6;
          return newColor;
        } else {
          return color;
        }
      },
      columns: [
        cols.Date,
        cols.Confirmed,
        cols.Active,
        cols.Recovered,
        cols.Deceased,
        //cols.Tested
      ],
      regions: {
        [cols.Confirmed[0]]: [
          { start: cols.Date[cols.Date.length - 2], style: "dashed" },
        ],
        [cols.Active[0]]: [
          { start: cols.Date[cols.Date.length - 2], style: "dashed" },
        ],
        [cols.Recovered[0]]: [
          { start: cols.Date[cols.Date.length - 2], style: "dashed" },
        ],
        [cols.Deceased[0]]: [
          { start: cols.Date[cols.Date.length - 2], style: "dashed" },
        ],
        //[cols.Tested[0]]: [{'start': cols.Date[cols.Date.length-2], 'style':'dashed'}],
      },
    },
    color: {
      pattern: [COLOR_CONFIRMED, COLOR_ACTIVE, COLOR_RECOVERED, COLOR_DECEASED],
    },
    point: {
      r: 3,
    },
    axis: {
      x: {
        type: "timeseries",
        tick: {
          format: "%b %d",
          count: 6,
        },
      },
      y: {
        padding: {
          bottom: 0,
        },
        tick: {
          values: [
            0,
            100,
            500,
            1000,
            1500,
            2000,
            2500,
            3000,
            3500,
            4000,
            4500,
            5000,
          ],
        },
      },
    },
    tooltip: {
      format: {
        value: (value, ratio, id, index) => {
          if (index && cols[id][index]) {
            const diff = parseInt(value) - cols[id][index];
            return `${value} (${diff >= 0 ? "+" : ""}${diff}) ${
              index === cols.Date.length - 2 ? i18next.t("provisional") : ""
            }`;
          } else {
            return value;
          }
        },
      },
    },
    grid: {
      x: {
        show: true,
      },
      y: {
        show: true,
      },
    },
    padding: {
      right: 24,
    },
  });
};

// Keep reference to current chart in order to clean up when redrawing.
let dailyIncreaseChart = null;

const drawDailyIncreaseChart = (sheetTrend) => {
  const cols = {
    Date: ["Date"],
    Confirmed: ["New Cases"],
  };

  for (let i = 0; i < sheetTrend.length; i++) {
    const row = sheetTrend[i];

    if (i === 0) {
      // Skip early feb data point
      continue;
    }

    cols.Date.push(row.date);
    cols.Confirmed.push(row.confirmed);
  }

  if (dailyIncreaseChart) {
    dailyIncreaseChart.destroy();
  }

  dailyIncreaseChart = c3.generate({
    bindto: "#daily-increase-chart",
    data: {
      color: (color, d) => {
        if (d && d.index === cols.Date.length - 2) {
          return COLOR_TESTED_DAILY;
        } else {
          return COLOR_TESTED;
        }
      },
      columns: [cols.Confirmed],
      type: "bar",
      regions: {
        [cols.Confirmed[0]]: [
          { start: cols.Date[cols.Date.length - 2], style: "dashed" },
        ],
      },
    },
    bar: {
      width: {
        ratio: 0.8,
      },
    },
    axis: {
      x: {
        tick: {
          format: (x) => {
            const months = [
              "Jan",
              "Feb",
              "Mar",
              "Apr",
              "May",
              "Jun",
              "Jul",
              "Aug",
              "Sep",
              "Oct",
              "Nov",
              "Dec",
            ];

            // x+1 because the list is prefixed with the label
            const xDate = new Date(cols.Date[x + 1]);
            return `${months[xDate.getMonth()]} ${xDate.getDate()}`;
          },
        },
      },
      y: {
        tick: {
          values: [
            0,
            25,
            50,
            75,
            100,
            125,
            150,
            175,
            200,
            225,
            250,
            275,
            300,
            325,
            350,
            375,
            400,
          ],
        },
      },
    },
    tooltip: {
      format: {
        value: (value, ratio, id, index) => {
          return `${value} ${
            index === cols.Date.length - 2 ? i18next.t("provisional") : ""
          }`;
        },
      },
    },
    grid: {
      x: {
        show: true,
      },
      y: {
        show: true,
      },
    },
    legend: {
      hide: true,
    },
    padding: {
      right: 24,
    },
  });
};

// Keep reference to chart in order to destroy it when redrawing.
let prefectureTrajectoryChart = null;

const drawPrefectureTrajectoryChart = (prefectures) => {
  const minimumConfirmed = 100;
  const filteredPrefectures = _.filter(prefectures, (prefecture) => {
    return prefecture.confirmed >= minimumConfirmed;
  });
  const trajectories = _.reduce(
    filteredPrefectures,
    (t, prefecture) => {
      const cumulativeConfirmed = _.reduce(
        prefecture.dailyConfirmedCount,
        (result, value) => {
          if (result.length > 0) {
            const sum = result[result.length - 1] + value;
            result.push(sum);
            return result;
          } else {
            return [value];
          }
        },
        []
      );
      const cumulativeConfirmedFromMinimum = _.filter(
        cumulativeConfirmed,
        (value) => value >= minimumConfirmed
      );
      t[prefecture.name] = {
        name: prefecture.name,
        name_ja: prefecture.name_ja,
        confirmed: prefecture.confirmed,
        cumulativeConfirmed: cumulativeConfirmedFromMinimum,
        lastIndex: cumulativeConfirmedFromMinimum.length - 1,
      };
      return t;
    },
    {}
  );

  const columns = _.map(Object.values(trajectories), (prefecture) =>
    [prefecture.name].concat(prefecture.cumulativeConfirmed)
  );

  const regions = _.mapValues(trajectories, (prefecture) => {
    const value = prefecture.lastIndex;
    if (value > 0) {
      return [{ start: value - 1, end: value, style: "dashed" }];
    } else {
      return [];
    }
  });

  const maxDays = _.reduce(
    _.values(trajectories),
    (a, b) => Math.max(a, b.lastIndex),
    0
  );

  const nameMap = _.reduce(
    trajectories,
    (result, value) => {
      if (LANG === "en") {
        result[value.name] = value.name;
      } else {
        result[value.name] = value.name_ja;
      }
      return result;
    },
    {}
  );

  if (prefectureTrajectoryChart) {
    prefectureTrajectoryChart.destroy();
  }

  prefectureTrajectoryChart = c3.generate({
    bindto: "#prefecture-trajectory",
    color: {
      pattern: d3.schemeTableau10,
    },
    axis: {
      y: {
        min: minimumConfirmed,
        padding: {
          bottom: 0,
        },
      },
      x: {
        // Set max x value to be 2 greater to avoid label cutoff
        max: maxDays + 2,
        label: `Number of Days since ${minimumConfirmed}th case`,
      },
    },
    data: {
      columns: columns,
      labels: {
        format: (v, id, i) => {
          if (id) {
            const lastIndex = trajectories[id].lastIndex;
            if (lastIndex === 0 || i === lastIndex - 1) {
              return id;
            }
          }
        },
      },
      names: nameMap,
      color: (originalColor, d) => {
        let color = d3.hsl(originalColor);
        if (!d || !d.id) {
          return color;
        }
        const lastIndex = trajectories[d.id].lastIndex;
        // Grey out when less than 1 week over minimumConfirmed
        if (lastIndex < 7) {
          color.l = 0.8;
          color.s = 0.1;
        }

        if (d.index === lastIndex) {
          color.opacity = 0.4;
        } else {
          color.opacity = 1;
        }
        return color;
      },
      regions: regions,
    },
    grid: {
      x: {
        show: true,
      },
      y: {
        show: true,
      },
    },
    padding: {
      right: 24,
    },
    tooltip: {
      format: {
        value: (value, ratio, id, index) => {
          const prefecture = trajectories[id];
          if (index && prefecture.cumulativeConfirmed[index - 1]) {
            const diff =
              parseInt(value) - prefecture.cumulativeConfirmed[index - 1];
            const annotation =
              index === prefecture.lastIndex ? i18next.t("provisional") : "";
            const diffText = diff >= 0 ? `+${diff}` : diff;
            return `${value} (${diffText}) ${annotation}`;
          } else {
            return value;
          }
        },
      },
    },
  });
};

// Dictionary of all the trend charts so that we can cleanup when redrawing.
let prefectureTrendCharts = {};

const drawPrefectureTrend = (elementId, seriesData, maxConfirmedIncrease) => {
  let yMax = maxConfirmedIncrease;
  let prefectureMax = _.max(seriesData);
  if (prefectureMax / maxConfirmedIncrease < 0.1) {
    yMax = prefectureMax * 5; // artificially scale up low values to make it look ok.
  }

  const period = 30; // days
  let last30days = _.takeRight(seriesData, period);

  if (prefectureTrendCharts[elementId]) {
    prefectureTrendCharts[elementId].destroy();
  }
  prefectureTrendCharts[elementId] = c3.generate({
    bindto: elementId,
    interaction: { enabled: false },
    data: {
      type: "bar",
      columns: [_.concat(["confirmed"], last30days)],
      colors: { confirmed: COLOR_CONFIRMED },
    },
    bar: {
      width: { ratio: 0.65 },
      zerobased: true,
    },
    axis: {
      x: {
        show: false,
        min: 0,
        padding: 5,
      },
      y: {
        show: false,
        min: 0,
        max: yMax,
        padding: 1,
      },
    },
    size: {
      height: 40,
    },

    legend: { show: false },
    tooltip: { show: false },
    point: { show: false },
  });
};

const drawPrefectureTable = (prefectures, totals) => {
  // Draw the Cases By Prefecture table
  const dataTable = document.querySelector("#prefectures-table");
  const dataTableFoot = document.querySelector("#prefectures-table tfoot");

  // Abort if dataTable or dataTableFoot is not accessible.
  if (!dataTable || !dataTableFoot) {
    return;
  }

  // Remove any tbody elements (including the loading indicator).
  for (let tbody of document.querySelectorAll("#prefectures-table tbody")) {
    tbody.parentNode.removeChild(tbody);
  }

  const prefectureRows = document.createElement("tbody");
  prefectureRows.id = "prefecture-rows";
  dataTable.insertBefore(prefectureRows, dataTableFoot);

  const portOfEntryRows = document.createElement("tbody");
  portOfEntryRows.id = "portofentry-rows";
  dataTable.insertBefore(portOfEntryRows, dataTableFoot);

  const unspecifiedRows = document.createElement("tbody");
  unspecifiedRows.id = "unspecified-rows";
  dataTable.insertBefore(unspecifiedRows, dataTableFoot);

  // Work out the largest daily increase
  const maxConfirmedIncrease = _.max(
    _.map(prefectures, (pref) => {
      return _.max(pref.dailyConfirmedCount);
    })
  );

  // Parse values so we can sort
  _.map(prefectures, (pref) => {
    pref.confirmed = pref.confirmed ? parseInt(pref.confirmed) : 0;
    pref.recovered = pref.recovered ? parseInt(pref.recovered) : 0;
    // TODO change to deceased
    pref.deceased = pref.deaths ? parseInt(pref.deaths) : 0;
    pref.active =
      pref.confirmed - ((pref.recovered || 0) + (pref.deceased || 0));
  });

  // Iterate through and render table rows
  _.orderBy(prefectures, "confirmed", "desc").map((pref) => {
    if (!pref.confirmed && !pref.recovered && !pref.deceased) {
      return;
    }

    let increment =
      pref.dailyConfirmedCount[pref.dailyConfirmedCount.length - 1];
    let incrementString = "";
    if (increment > 0) {
      incrementString = `<span class='increment'>(+${increment})</span>`;
    }

    if (pref.name == "Unspecified") {
      unspecifiedRows.innerHTML = `<tr>
        <td class="prefecture" data-i18n="unspecified">${i18next.t(
          "unspecified"
        )}</td>
        <td class="trend"><div id="Unspecified-trend"></div></td>
        <td class="count">${pref.confirmed} ${incrementString}</td>
        <td class="count">${pref.recovered ? pref.recovered : ""}</td>
        <td class="count">${pref.deceased ? pref.deceased : ""}</td>
        <td class="count">${pref.active || ""}</td>
        </tr>`;
      drawPrefectureTrend(
        `#Unspecified-trend`,
        pref.dailyConfirmedCount,
        maxConfirmedIncrease
      );
    } else if (pref.name == "Port Quarantine" || pref.name == "Port of Entry") {
      // Override Port Quartantine name as "Port of Entry". The name in the spreadsheet is
      //  confusing.
      //
      // TODO(liquidx): move this hack into covid19japan-data.
      portOfEntryRows.innerHTML = `<tr>
        <td class="prefecture" data-i18n="port-of-entry">${i18next.t(
          "port-of-entry"
        )}</td>
        <td class="trend"><div id="PortOfEntry-trend"></div></td>
        <td class="count">${pref.confirmed} ${incrementString}</td>
        <td class="count">${pref.recovered ? pref.recovered : ""}</td>
        <td class="count">${pref.deceased ? pref.deceased : ""}</td>
        <td class="count">${pref.active || ""}</td>
        </tr>`;
      drawPrefectureTrend(
        `#PortOfEntry-trend`,
        pref.dailyConfirmedCount,
        maxConfirmedIncrease
      );
    } else if (pref.name == "Total") {
      // Skip
    } else {
      let row = document.createElement("tr");
      prefectureRows.appendChild(row);
      row.innerHTML = `
        <td class="prefecture" data-i18n="prefectures.${pref.name}">${i18next.t(
        "prefectures." + pref.name
      )}</td>
        <td class="trend"><div id="${pref.name}-trend"></div></td>
        <td class="count">${pref.confirmed} ${incrementString}</td>
        <td class="count">${pref.recovered ? pref.recovered : ""}</td>
        <td class="count">${pref.deceased ? pref.deceased : ""}</td>
        <td class="count">${pref.active || ""}</td>
      `;
      drawPrefectureTrend(
        `#${pref.name}-trend`,
        pref.dailyConfirmedCount,
        maxConfirmedIncrease
      );
    }
    return true;
  });

  dataTableFoot.innerHTML = `<tr class='totals'>
        <td data-i18n="total">${i18next.t("total")}</td>
        <td class="trend"></td>
        <td class="count">${totals.confirmed}</td>
        <td class="count">${totals.recovered}</td>
        <td class="count">${totals.deceased}</td>
        <td class="count">${
          totals.confirmed - totals.recovered - totals.deceased
        }</td>
        </tr>`;
};

const drawTravelRestrictions = () => {
  travelRestrictionsHelper(
    "#banned-entry",
    ddb.travelRestrictions.japan.banned
  );
  travelRestrictionsHelper(
    "#visa-required",
    ddb.travelRestrictions.japan.visaRequired
  );
  travelRestrictionsHelper(
    "#self-quarantine",
    ddb.travelRestrictions.japan.selfQuarantine
  );
  travelRestrictionsHelper(
    "#other-restrictions",
    ddb.travelRestrictions.japan.other
  );
};

const travelRestrictionsHelper = (elementId, countries) => {
  const countryList = [];
  // Iterate through and render country links
  _.orderBy(countries, "name", "desc").map((country) => {
    const name = i18next.t(`countries.${country.name}`);
    countryList.unshift(
      `<a href="${country.link}">${country.emoji}${name}</a>`
    );
    return true;
  });

  const banned = document.querySelector(elementId);
  if (banned) {
    banned.innerHTML = countryList.join(", ");
  }
};

const drawKpis = (totals, totalsDiff) => {
  // Draw the KPI values

  const setKpi = (key, value) =>
    (document.querySelector(`#kpi-${key} .value`).innerHTML = value);

  const setKpiDiff = (key, value) => {
    const diffDir = value >= 0 ? "+" : "";
    document.querySelector(
      `#kpi-${key} .diff`
    ).innerHTML = `( ${diffDir}${value} )`;
  };

  setKpi("confirmed", totals.confirmed);
  setKpiDiff("confirmed", totalsDiff.confirmed);
  setKpi("recovered", totals.recovered);
  setKpiDiff("recovered", totalsDiff.recovered);
  setKpi("deceased", totals.deceased);
  setKpiDiff("deceased", totalsDiff.deceased);
  setKpi("critical", totals.critical);
  setKpiDiff("critical", totalsDiff.critical);
  setKpi("tested", totals.tested);
  setKpiDiff("tested", totalsDiff.tested);
  setKpi("active", totals.confirmed - totals.recovered - totals.deceased);
  setKpiDiff(
    "active",
    totalsDiff.confirmed - totalsDiff.recovered - totalsDiff.deceased
  );
};

/**
 * @param {string} lastUpdatedString - MMM DD YYYY, HH:mm JST (e.g. Mar 29 2020, 15:53 JST)
 */
const drawLastUpdated = (lastUpdatedString) => {
  // Draw the last updated time

  const display = document.getElementById("last-updated");
  if (!display) {
    return;
  }

  // If this is called before data is loaded, lastUpdated can be null.
  if (!lastUpdatedString) {
    return;
  }

  let lastUpdated;
  try {
    lastUpdated = parseISO(lastUpdatedString);

    // If the timestamp is not ISO, fall back on the old date format
    // TODO: remove after ISO time format is fully deployed
    if (lastUpdated === "Invalid Date") {
      lastUpdated = parse(
        lastUpdatedString.slice(0, -4),
        TIME_FORMAT,
        new Date()
      );
    }
  } catch (e) {
    // Fall back to raw value on failed parse
    display.textContent = lastUpdatedString;
    return;
  }
  const relativeTime = {
    en: formatDistanceToNow(lastUpdated, {
      local: enUS,
      addSuffix: true,
    }),
    ja: formatDistanceToNow(lastUpdated, { locale: ja, addSuffix: true }),
  };

  display.textContent = relativeTime[LANG];
  display.setAttribute("title", lastUpdatedString);
  i18next.addResource(
    "en",
    "translation",
    "last-updated-time",
    relativeTime["en"]
  );
  i18next.addResource(
    "ja",
    "translation",
    "last-updated-time",
    relativeTime["ja"]
  );
  display.setAttribute("data-i18n", "last-updated-time");
};

>>>>>>> 5ea66dbd
const drawPageTitleCount = (confirmed) => {
  // Update the number of confirmed cases in the title

  document.title = `(${confirmed}) ${PAGE_TITLE}`;
};

/**
 * drawMapPrefectures
 * @param {*} pageDraws - number of redraws to screen
 */
const drawMapPrefectures = (pageDraws) => {
  // Find the index of the first symbol layer
  // in the map style so we can draw the
  // prefecture colors behind it

  let firstSymbolId;
  const { layers = [] } = map.getStyle();
  for (let i = 0; i < layers.length; i++) {
    if (layers[i].type === "symbol") {
      firstSymbolId = layers[i].id;
      break;
    }
  }

  // Start the Mapbox search expression
  const prefecturePaint = ["match", ["get", "NAME_1"]];

  // Go through all prefectures looking for cases
  ddb.prefectures.map((prefecture) => {
    let cases = parseInt(prefecture.confirmed);
    if (cases > 0) {
      prefecturePaint.push(prefecture.name);

      if (cases <= 50) {
        // 1-50 cases
        prefecturePaint.push("rgb(253,234,203)");
      } else if (cases <= 100) {
        // 51-100 cases
        prefecturePaint.push("rgb(251,155,127)");
      } else if (cases <= 200) {
        // 101-200 cases
        prefecturePaint.push("rgb(244,67,54)");
      } else {
        // 201+ cases
        prefecturePaint.push("rgb(186,0,13)");
      }
    }
  });

  // Add a final value to the list for the default color
  prefecturePaint.push("rgba(0,0,0,0)");

  if (pageDraws === 0) {
    // If it is the first time drawing the map

    map.addSource("prefectures", {
      type: "geojson",
      data: PREFECTURE_JSON_PATH,
    });

    // Add the prefecture color layer to the map
    map.addLayer(
      {
        id: "prefecture-layer",
        type: "fill",
        source: "prefectures",
        layout: {},
        paint: {
          "fill-color": prefecturePaint,
          "fill-opacity": 0.8,
        },
      },
      firstSymbolId
    );

    // Add another layer with type "line"
    // to provide a styled prefecture border
    let prefBorderLayer = map.addLayer(
      {
        id: "prefecture-outline-layer",
        type: "line",
        source: "prefectures",
        layout: {},
        paint: {
          "line-width": 0.5,
          "line-color": "#c0c0c0",
          "line-opacity": 0.5,
        },
      },
      firstSymbolId
    );
  } else {
    // Update prefecture paint properties

    map.setPaintProperty("prefecture-layer", "fill-color", prefecturePaint);
  }
};

// localize must be accessible globally
const localize = locI18next.init(i18next);

const initDataTranslate = () => {
  // load translation framework
  i18next
    .use(LanguageDetector)
    .init({
      fallbackLng: "en",
      lowerCaseLng: true,
      detection: {
        order: ["querystring", "navigator"],
      },
      resources: {
        en: {
          translation: translationEn,
        },
        ja: {
          translation: translationJa,
        },
      },
    })
    .then(() => {
      setLang(i18next.language);
    });

  // Language selector event handler
  if (document.querySelectorAll("[data-lang-picker]")) {
    document.querySelectorAll("[data-lang-picker]").forEach((pick) => {
      pick.addEventListener("click", (e) => {
        e.preventDefault();
        setLang(e.target.dataset.langPicker);
      });
    });
  }
};

const setLang = (lng) => {
  if (lng && lng.length > 1) {
    // Clip to first two letters of the language.
    let proposedLng = lng.slice(0, 2);
    // Don't set the lang if it's not the supported languages.
    if (SUPPORTED_LANGS.includes(proposedLng)) {
      LANG = proposedLng;
    }
  }

  toggleLangPicker(LANG);

  // set i18n framework lang
  i18next.changeLanguage(LANG).then(() => {
    localize("html");
    // Update the map
    if (styleLoaded) {
      map.getStyle().layers.forEach((thisLayer) => {
        if (thisLayer.type == "symbol") {
          map.setLayoutProperty(thisLayer.id, "text-field", [
            "get",
            `name_${LANG}`,
          ]);
        }
      });
    }

    // Redraw all components that need rerendering to be localized the prefectures table
    if (!document.body.classList.contains("embed-mode")) {
      if (document.getElementById("travel-restrictions")) {
        drawTravelRestrictions(ddb);
      }
      prefectureTrajectoryChart = drawPrefectureTrajectoryChart(
        ddb.prefectures,
        prefectureTrajectoryChart,
        LANG
      );
    }

<<<<<<< HEAD
    tippyInstances = updateTooltipLang(tippyInstances);
=======
    updateTooltipLang();
  });
};

const updateTooltipLang = () => {
  // Destroy current tooltips
  if (Array.isArray(tippyInstances)) {
    tippyInstances.forEach((instance) => instance.destroy());
  }

  // Set tooltip content to current language
  document.querySelectorAll(`[data-tippy-i18n]`).forEach((node) => {
    const i18nKey = node.getAttribute("data-tippy-i18n");
    const dataTippyContent = i18next.t(i18nKey);
    node.setAttribute("data-tippy-content", dataTippyContent);
>>>>>>> 5ea66dbd
  });
};

<<<<<<< HEAD
=======
  // Activate tooltips
  tippyInstances = tippy("[data-tippy-content]");
};

const toggleLangPicker = () => {
  // Toggle the lang picker
  if (document.querySelectorAll("a[data-lang-picker]")) {
    document.querySelectorAll("a[data-lang-picker]").forEach((el) => {
      el.style.display = "inline";
    });

    let currentLangPicker = document.querySelector(
      `a[data-lang-picker=${LANG}]`
    );
    if (currentLangPicker) {
      currentLangPicker.style.display = "none";
    }
  }
};

>>>>>>> 5ea66dbd
const loadDataOnPage = () => {
  loadData((data) => {
    jsonData = data;

    ddb.prefectures = jsonData.prefectures;
    let newTotals = calculateTotals(jsonData.daily);
    ddb.totals = newTotals[0];
    ddb.totalsDiff = newTotals[1];
    ddb.trend = jsonData.daily;
    ddb.lastUpdated = jsonData.updated;

    drawKpis(ddb.totals, ddb.totalsDiff);
    if (!document.body.classList.contains("embed-mode")) {
      drawLastUpdated(ddb.lastUpdated, LANG);
      drawPageTitleCount(ddb.totals.confirmed);
      prefectureTrendCharts = drawPrefectureTable(
        ddb.prefectures,
        ddb.totals,
        prefectureTrendCharts
      );
      drawTravelRestrictions(ddb);
      trendChart = drawTrendChart(ddb.trend, trendChart);
      dailyIncreaseChart = drawDailyIncreaseChart(
        ddb.trend,
        dailyIncreaseChart
      );
      prefectureTrajectoryChart = drawPrefectureTrajectoryChart(
        ddb.prefectures,
        prefectureTrajectoryChart,
        LANG
      );
    }

    whenMapAndDataReady();
  });
};

let pageDraws = 0;
let styleLoaded = false;
let jsonData = undefined;
const whenMapAndDataReady = () => {
  // This runs drawMapPref only when
  // both style and json data are ready
  if (!styleLoaded || !jsonData) {
    return;
  }
  drawMapPrefectures(pageDraws);
};

window.onload = () => {
  initDataTranslate();
  map = drawMap(mapboxgl, map);

  map.once("style.load", () => {
    styleLoaded = true;
<<<<<<< HEAD
=======

>>>>>>> 5ea66dbd
    map.getStyle().layers.forEach((thisLayer) => {
      if (thisLayer.type == "symbol") {
        map.setLayoutProperty(thisLayer.id, "text-field", [
          "get",
          `name_${LANG}`,
        ]);
      }
    });
    whenMapAndDataReady();
  });
  loadDataOnPage();

  // Reload data every five minutes
  const FIVE_MINUTES_IN_MS = 300000;
  const recursiveDataLoad = () => {
    pageDraws++;
    loadDataOnPage();
    setTimeout(recursiveDataLoad, FIVE_MINUTES_IN_MS);
  };

  setTimeout(recursiveDataLoad, FIVE_MINUTES_IN_MS);
};<|MERGE_RESOLUTION|>--- conflicted
+++ resolved
@@ -33,16 +33,6 @@
   "pk.eyJ1IjoicmV1c3RsZSIsImEiOiJjazZtaHE4ZnkwMG9iM3BxYnFmaDgxbzQ0In0.nOiHGcSCRNa9MD9WxLIm7g";
 const PREFECTURE_JSON_PATH = "static/prefectures.geojson";
 const JSON_PATH = "https://data.covid19japan.com/summary/latest.json";
-<<<<<<< HEAD
-=======
-const TIME_FORMAT = "MMMM d yyyy, HH:mm";
-const COLOR_ACTIVE = "rgb(223,14,31)";
-const COLOR_CONFIRMED = "rgb(244,67,54)";
-const COLOR_RECOVERED = "rgb(25,118,210)";
-const COLOR_DECEASED = "rgb(55,71,79)";
-const COLOR_TESTED = "rgb(164,173,192)";
-const COLOR_TESTED_DAILY = "rgb(209,214,223)";
->>>>>>> 5ea66dbd
 const PAGE_TITLE = "Coronavirus Disease (COVID-19) Japan Tracker";
 
 const SUPPORTED_LANGS = ["en", "ja"];
@@ -111,98 +101,10 @@
 
   tryFetch(retryFetchWithDelay);
 };
-<<<<<<< HEAD
-=======
-
-const calculateTotals = (daily) => {
-  // Calculate the totals
-  const totals = {
-    confirmed: 0,
-    recovered: 0,
-    deceased: 0,
-    critical: 0,
-    active: 0,
-    tested: 0,
-  };
-  const totalsDiff = {
-    confirmed: 1,
-    recovered: 1,
-    deceased: 1,
-    critical: 1,
-    active: 1,
-    tested: 1,
-  };
-
-  // If there is an empty cell, fall back to the previous row
-  const pullLatestSumAndDiff = (rowKey, totalKey) => {
-    let latest = {};
-    let dayBefore = {};
-    let twoDaysBefore = {};
-    if (daily.length > 2) {
-      twoDaysBefore = daily[daily.length - 3];
-    }
-    if (daily.length > 1) {
-      dayBefore = daily[daily.length - 2];
-    }
-    if (daily.length > 0) {
-      latest = daily[daily.length - 1];
-    }
-
-    if (latest && dayBefore && latest[rowKey] && dayBefore[rowKey]) {
-      totals[totalKey] = latest[rowKey];
-      totalsDiff[totalKey] = latest[rowKey] - dayBefore[rowKey];
-    }
-
-    if (totalsDiff[totalKey] <= 0 && twoDaysBefore && twoDaysBefore[rowKey]) {
-      totalsDiff[totalKey] = latest[rowKey] - twoDaysBefore[rowKey];
-    }
-  };
-
-  pullLatestSumAndDiff("testedCumulative", "tested");
-  pullLatestSumAndDiff("criticalCumulative", "critical");
-  pullLatestSumAndDiff("confirmedCumulative", "confirmed");
-  pullLatestSumAndDiff("recoveredCumulative", "recovered");
-  pullLatestSumAndDiff("deceasedCumulative", "deceased");
-  pullLatestSumAndDiff("activeCumulative", "active");
-
-  return [totals, totalsDiff];
-};
-
-const drawMap = () => {
-  // Initialize Map
-
-  map = new mapboxgl.Map({
-    container: "map-container",
-    style: "mapbox://styles/mapbox/light-v10",
-    zoom: 4,
-    minZoom: 3.5,
-    maxZoom: 7,
-    center: {
-      lng: 139.11792973051274,
-      lat: 38.52245616545571,
-    },
-    maxBounds: [
-      { lat: 12.118318014416644, lng: 100.01240618330542 }, // SW
-      { lat: 59.34721256263214, lng: 175.3273570446982 }, // NE
-    ],
-  });
-
-  map.dragRotate.disable();
-  map.touchZoomRotate.disableRotation();
-  map.scrollZoom.disable();
-  map.addControl(
-    new mapboxgl.NavigationControl({
-      showCompass: false,
-      showZoom: true,
-    })
-  );
-};
->>>>>>> 5ea66dbd
 
 // Keep a reference around to destroy it if we redraw this.
 let trendChart = null;
 
-<<<<<<< HEAD
 // Keep reference to current chart in order to clean up when redrawing.
 let dailyIncreaseChart = null;
 
@@ -212,730 +114,6 @@
 // Dictionary of all the trend charts so that we can cleanup when redrawing.
 let prefectureTrendCharts = {};
 
-=======
-const drawTrendChart = (sheetTrend) => {
-  const cols = {
-    Date: ["Date"],
-    Confirmed: ["Confirmed"],
-    Active: ["Active"],
-    Critical: ["Critical"],
-    Deceased: ["Deceased"],
-    Recovered: ["Recovered"],
-    Tested: ["Tested"],
-  };
-
-  for (let i = 0; i < sheetTrend.length; i++) {
-    const row = sheetTrend[i];
-
-    if (i === 0) {
-      // Skip early feb data point
-      continue;
-    }
-
-    cols.Date.push(row.date);
-    cols.Confirmed.push(row.confirmedCumulative);
-    cols.Critical.push(row.criticalCumulative);
-    cols.Deceased.push(row.deceasedCumulative);
-    cols.Recovered.push(row.recoveredCumulative);
-    cols.Active.push(
-      row.confirmedCumulative - row.deceasedCumulative - row.recoveredCumulative
-    );
-    cols.Tested.push(row.testedCumulative);
-  }
-
-  if (trendChart) {
-    trendChart.destroy();
-  }
-
-  trendChart = c3.generate({
-    bindto: "#trend-chart",
-    data: {
-      x: "Date",
-      color: (color, d) => {
-        if (d && d.index === cols.Date.length - 2) {
-          const newColor = d3.color(color);
-          newColor.opacity = 0.6;
-          return newColor;
-        } else {
-          return color;
-        }
-      },
-      columns: [
-        cols.Date,
-        cols.Confirmed,
-        cols.Active,
-        cols.Recovered,
-        cols.Deceased,
-        //cols.Tested
-      ],
-      regions: {
-        [cols.Confirmed[0]]: [
-          { start: cols.Date[cols.Date.length - 2], style: "dashed" },
-        ],
-        [cols.Active[0]]: [
-          { start: cols.Date[cols.Date.length - 2], style: "dashed" },
-        ],
-        [cols.Recovered[0]]: [
-          { start: cols.Date[cols.Date.length - 2], style: "dashed" },
-        ],
-        [cols.Deceased[0]]: [
-          { start: cols.Date[cols.Date.length - 2], style: "dashed" },
-        ],
-        //[cols.Tested[0]]: [{'start': cols.Date[cols.Date.length-2], 'style':'dashed'}],
-      },
-    },
-    color: {
-      pattern: [COLOR_CONFIRMED, COLOR_ACTIVE, COLOR_RECOVERED, COLOR_DECEASED],
-    },
-    point: {
-      r: 3,
-    },
-    axis: {
-      x: {
-        type: "timeseries",
-        tick: {
-          format: "%b %d",
-          count: 6,
-        },
-      },
-      y: {
-        padding: {
-          bottom: 0,
-        },
-        tick: {
-          values: [
-            0,
-            100,
-            500,
-            1000,
-            1500,
-            2000,
-            2500,
-            3000,
-            3500,
-            4000,
-            4500,
-            5000,
-          ],
-        },
-      },
-    },
-    tooltip: {
-      format: {
-        value: (value, ratio, id, index) => {
-          if (index && cols[id][index]) {
-            const diff = parseInt(value) - cols[id][index];
-            return `${value} (${diff >= 0 ? "+" : ""}${diff}) ${
-              index === cols.Date.length - 2 ? i18next.t("provisional") : ""
-            }`;
-          } else {
-            return value;
-          }
-        },
-      },
-    },
-    grid: {
-      x: {
-        show: true,
-      },
-      y: {
-        show: true,
-      },
-    },
-    padding: {
-      right: 24,
-    },
-  });
-};
-
-// Keep reference to current chart in order to clean up when redrawing.
-let dailyIncreaseChart = null;
-
-const drawDailyIncreaseChart = (sheetTrend) => {
-  const cols = {
-    Date: ["Date"],
-    Confirmed: ["New Cases"],
-  };
-
-  for (let i = 0; i < sheetTrend.length; i++) {
-    const row = sheetTrend[i];
-
-    if (i === 0) {
-      // Skip early feb data point
-      continue;
-    }
-
-    cols.Date.push(row.date);
-    cols.Confirmed.push(row.confirmed);
-  }
-
-  if (dailyIncreaseChart) {
-    dailyIncreaseChart.destroy();
-  }
-
-  dailyIncreaseChart = c3.generate({
-    bindto: "#daily-increase-chart",
-    data: {
-      color: (color, d) => {
-        if (d && d.index === cols.Date.length - 2) {
-          return COLOR_TESTED_DAILY;
-        } else {
-          return COLOR_TESTED;
-        }
-      },
-      columns: [cols.Confirmed],
-      type: "bar",
-      regions: {
-        [cols.Confirmed[0]]: [
-          { start: cols.Date[cols.Date.length - 2], style: "dashed" },
-        ],
-      },
-    },
-    bar: {
-      width: {
-        ratio: 0.8,
-      },
-    },
-    axis: {
-      x: {
-        tick: {
-          format: (x) => {
-            const months = [
-              "Jan",
-              "Feb",
-              "Mar",
-              "Apr",
-              "May",
-              "Jun",
-              "Jul",
-              "Aug",
-              "Sep",
-              "Oct",
-              "Nov",
-              "Dec",
-            ];
-
-            // x+1 because the list is prefixed with the label
-            const xDate = new Date(cols.Date[x + 1]);
-            return `${months[xDate.getMonth()]} ${xDate.getDate()}`;
-          },
-        },
-      },
-      y: {
-        tick: {
-          values: [
-            0,
-            25,
-            50,
-            75,
-            100,
-            125,
-            150,
-            175,
-            200,
-            225,
-            250,
-            275,
-            300,
-            325,
-            350,
-            375,
-            400,
-          ],
-        },
-      },
-    },
-    tooltip: {
-      format: {
-        value: (value, ratio, id, index) => {
-          return `${value} ${
-            index === cols.Date.length - 2 ? i18next.t("provisional") : ""
-          }`;
-        },
-      },
-    },
-    grid: {
-      x: {
-        show: true,
-      },
-      y: {
-        show: true,
-      },
-    },
-    legend: {
-      hide: true,
-    },
-    padding: {
-      right: 24,
-    },
-  });
-};
-
-// Keep reference to chart in order to destroy it when redrawing.
-let prefectureTrajectoryChart = null;
-
-const drawPrefectureTrajectoryChart = (prefectures) => {
-  const minimumConfirmed = 100;
-  const filteredPrefectures = _.filter(prefectures, (prefecture) => {
-    return prefecture.confirmed >= minimumConfirmed;
-  });
-  const trajectories = _.reduce(
-    filteredPrefectures,
-    (t, prefecture) => {
-      const cumulativeConfirmed = _.reduce(
-        prefecture.dailyConfirmedCount,
-        (result, value) => {
-          if (result.length > 0) {
-            const sum = result[result.length - 1] + value;
-            result.push(sum);
-            return result;
-          } else {
-            return [value];
-          }
-        },
-        []
-      );
-      const cumulativeConfirmedFromMinimum = _.filter(
-        cumulativeConfirmed,
-        (value) => value >= minimumConfirmed
-      );
-      t[prefecture.name] = {
-        name: prefecture.name,
-        name_ja: prefecture.name_ja,
-        confirmed: prefecture.confirmed,
-        cumulativeConfirmed: cumulativeConfirmedFromMinimum,
-        lastIndex: cumulativeConfirmedFromMinimum.length - 1,
-      };
-      return t;
-    },
-    {}
-  );
-
-  const columns = _.map(Object.values(trajectories), (prefecture) =>
-    [prefecture.name].concat(prefecture.cumulativeConfirmed)
-  );
-
-  const regions = _.mapValues(trajectories, (prefecture) => {
-    const value = prefecture.lastIndex;
-    if (value > 0) {
-      return [{ start: value - 1, end: value, style: "dashed" }];
-    } else {
-      return [];
-    }
-  });
-
-  const maxDays = _.reduce(
-    _.values(trajectories),
-    (a, b) => Math.max(a, b.lastIndex),
-    0
-  );
-
-  const nameMap = _.reduce(
-    trajectories,
-    (result, value) => {
-      if (LANG === "en") {
-        result[value.name] = value.name;
-      } else {
-        result[value.name] = value.name_ja;
-      }
-      return result;
-    },
-    {}
-  );
-
-  if (prefectureTrajectoryChart) {
-    prefectureTrajectoryChart.destroy();
-  }
-
-  prefectureTrajectoryChart = c3.generate({
-    bindto: "#prefecture-trajectory",
-    color: {
-      pattern: d3.schemeTableau10,
-    },
-    axis: {
-      y: {
-        min: minimumConfirmed,
-        padding: {
-          bottom: 0,
-        },
-      },
-      x: {
-        // Set max x value to be 2 greater to avoid label cutoff
-        max: maxDays + 2,
-        label: `Number of Days since ${minimumConfirmed}th case`,
-      },
-    },
-    data: {
-      columns: columns,
-      labels: {
-        format: (v, id, i) => {
-          if (id) {
-            const lastIndex = trajectories[id].lastIndex;
-            if (lastIndex === 0 || i === lastIndex - 1) {
-              return id;
-            }
-          }
-        },
-      },
-      names: nameMap,
-      color: (originalColor, d) => {
-        let color = d3.hsl(originalColor);
-        if (!d || !d.id) {
-          return color;
-        }
-        const lastIndex = trajectories[d.id].lastIndex;
-        // Grey out when less than 1 week over minimumConfirmed
-        if (lastIndex < 7) {
-          color.l = 0.8;
-          color.s = 0.1;
-        }
-
-        if (d.index === lastIndex) {
-          color.opacity = 0.4;
-        } else {
-          color.opacity = 1;
-        }
-        return color;
-      },
-      regions: regions,
-    },
-    grid: {
-      x: {
-        show: true,
-      },
-      y: {
-        show: true,
-      },
-    },
-    padding: {
-      right: 24,
-    },
-    tooltip: {
-      format: {
-        value: (value, ratio, id, index) => {
-          const prefecture = trajectories[id];
-          if (index && prefecture.cumulativeConfirmed[index - 1]) {
-            const diff =
-              parseInt(value) - prefecture.cumulativeConfirmed[index - 1];
-            const annotation =
-              index === prefecture.lastIndex ? i18next.t("provisional") : "";
-            const diffText = diff >= 0 ? `+${diff}` : diff;
-            return `${value} (${diffText}) ${annotation}`;
-          } else {
-            return value;
-          }
-        },
-      },
-    },
-  });
-};
-
-// Dictionary of all the trend charts so that we can cleanup when redrawing.
-let prefectureTrendCharts = {};
-
-const drawPrefectureTrend = (elementId, seriesData, maxConfirmedIncrease) => {
-  let yMax = maxConfirmedIncrease;
-  let prefectureMax = _.max(seriesData);
-  if (prefectureMax / maxConfirmedIncrease < 0.1) {
-    yMax = prefectureMax * 5; // artificially scale up low values to make it look ok.
-  }
-
-  const period = 30; // days
-  let last30days = _.takeRight(seriesData, period);
-
-  if (prefectureTrendCharts[elementId]) {
-    prefectureTrendCharts[elementId].destroy();
-  }
-  prefectureTrendCharts[elementId] = c3.generate({
-    bindto: elementId,
-    interaction: { enabled: false },
-    data: {
-      type: "bar",
-      columns: [_.concat(["confirmed"], last30days)],
-      colors: { confirmed: COLOR_CONFIRMED },
-    },
-    bar: {
-      width: { ratio: 0.65 },
-      zerobased: true,
-    },
-    axis: {
-      x: {
-        show: false,
-        min: 0,
-        padding: 5,
-      },
-      y: {
-        show: false,
-        min: 0,
-        max: yMax,
-        padding: 1,
-      },
-    },
-    size: {
-      height: 40,
-    },
-
-    legend: { show: false },
-    tooltip: { show: false },
-    point: { show: false },
-  });
-};
-
-const drawPrefectureTable = (prefectures, totals) => {
-  // Draw the Cases By Prefecture table
-  const dataTable = document.querySelector("#prefectures-table");
-  const dataTableFoot = document.querySelector("#prefectures-table tfoot");
-
-  // Abort if dataTable or dataTableFoot is not accessible.
-  if (!dataTable || !dataTableFoot) {
-    return;
-  }
-
-  // Remove any tbody elements (including the loading indicator).
-  for (let tbody of document.querySelectorAll("#prefectures-table tbody")) {
-    tbody.parentNode.removeChild(tbody);
-  }
-
-  const prefectureRows = document.createElement("tbody");
-  prefectureRows.id = "prefecture-rows";
-  dataTable.insertBefore(prefectureRows, dataTableFoot);
-
-  const portOfEntryRows = document.createElement("tbody");
-  portOfEntryRows.id = "portofentry-rows";
-  dataTable.insertBefore(portOfEntryRows, dataTableFoot);
-
-  const unspecifiedRows = document.createElement("tbody");
-  unspecifiedRows.id = "unspecified-rows";
-  dataTable.insertBefore(unspecifiedRows, dataTableFoot);
-
-  // Work out the largest daily increase
-  const maxConfirmedIncrease = _.max(
-    _.map(prefectures, (pref) => {
-      return _.max(pref.dailyConfirmedCount);
-    })
-  );
-
-  // Parse values so we can sort
-  _.map(prefectures, (pref) => {
-    pref.confirmed = pref.confirmed ? parseInt(pref.confirmed) : 0;
-    pref.recovered = pref.recovered ? parseInt(pref.recovered) : 0;
-    // TODO change to deceased
-    pref.deceased = pref.deaths ? parseInt(pref.deaths) : 0;
-    pref.active =
-      pref.confirmed - ((pref.recovered || 0) + (pref.deceased || 0));
-  });
-
-  // Iterate through and render table rows
-  _.orderBy(prefectures, "confirmed", "desc").map((pref) => {
-    if (!pref.confirmed && !pref.recovered && !pref.deceased) {
-      return;
-    }
-
-    let increment =
-      pref.dailyConfirmedCount[pref.dailyConfirmedCount.length - 1];
-    let incrementString = "";
-    if (increment > 0) {
-      incrementString = `<span class='increment'>(+${increment})</span>`;
-    }
-
-    if (pref.name == "Unspecified") {
-      unspecifiedRows.innerHTML = `<tr>
-        <td class="prefecture" data-i18n="unspecified">${i18next.t(
-          "unspecified"
-        )}</td>
-        <td class="trend"><div id="Unspecified-trend"></div></td>
-        <td class="count">${pref.confirmed} ${incrementString}</td>
-        <td class="count">${pref.recovered ? pref.recovered : ""}</td>
-        <td class="count">${pref.deceased ? pref.deceased : ""}</td>
-        <td class="count">${pref.active || ""}</td>
-        </tr>`;
-      drawPrefectureTrend(
-        `#Unspecified-trend`,
-        pref.dailyConfirmedCount,
-        maxConfirmedIncrease
-      );
-    } else if (pref.name == "Port Quarantine" || pref.name == "Port of Entry") {
-      // Override Port Quartantine name as "Port of Entry". The name in the spreadsheet is
-      //  confusing.
-      //
-      // TODO(liquidx): move this hack into covid19japan-data.
-      portOfEntryRows.innerHTML = `<tr>
-        <td class="prefecture" data-i18n="port-of-entry">${i18next.t(
-          "port-of-entry"
-        )}</td>
-        <td class="trend"><div id="PortOfEntry-trend"></div></td>
-        <td class="count">${pref.confirmed} ${incrementString}</td>
-        <td class="count">${pref.recovered ? pref.recovered : ""}</td>
-        <td class="count">${pref.deceased ? pref.deceased : ""}</td>
-        <td class="count">${pref.active || ""}</td>
-        </tr>`;
-      drawPrefectureTrend(
-        `#PortOfEntry-trend`,
-        pref.dailyConfirmedCount,
-        maxConfirmedIncrease
-      );
-    } else if (pref.name == "Total") {
-      // Skip
-    } else {
-      let row = document.createElement("tr");
-      prefectureRows.appendChild(row);
-      row.innerHTML = `
-        <td class="prefecture" data-i18n="prefectures.${pref.name}">${i18next.t(
-        "prefectures." + pref.name
-      )}</td>
-        <td class="trend"><div id="${pref.name}-trend"></div></td>
-        <td class="count">${pref.confirmed} ${incrementString}</td>
-        <td class="count">${pref.recovered ? pref.recovered : ""}</td>
-        <td class="count">${pref.deceased ? pref.deceased : ""}</td>
-        <td class="count">${pref.active || ""}</td>
-      `;
-      drawPrefectureTrend(
-        `#${pref.name}-trend`,
-        pref.dailyConfirmedCount,
-        maxConfirmedIncrease
-      );
-    }
-    return true;
-  });
-
-  dataTableFoot.innerHTML = `<tr class='totals'>
-        <td data-i18n="total">${i18next.t("total")}</td>
-        <td class="trend"></td>
-        <td class="count">${totals.confirmed}</td>
-        <td class="count">${totals.recovered}</td>
-        <td class="count">${totals.deceased}</td>
-        <td class="count">${
-          totals.confirmed - totals.recovered - totals.deceased
-        }</td>
-        </tr>`;
-};
-
-const drawTravelRestrictions = () => {
-  travelRestrictionsHelper(
-    "#banned-entry",
-    ddb.travelRestrictions.japan.banned
-  );
-  travelRestrictionsHelper(
-    "#visa-required",
-    ddb.travelRestrictions.japan.visaRequired
-  );
-  travelRestrictionsHelper(
-    "#self-quarantine",
-    ddb.travelRestrictions.japan.selfQuarantine
-  );
-  travelRestrictionsHelper(
-    "#other-restrictions",
-    ddb.travelRestrictions.japan.other
-  );
-};
-
-const travelRestrictionsHelper = (elementId, countries) => {
-  const countryList = [];
-  // Iterate through and render country links
-  _.orderBy(countries, "name", "desc").map((country) => {
-    const name = i18next.t(`countries.${country.name}`);
-    countryList.unshift(
-      `<a href="${country.link}">${country.emoji}${name}</a>`
-    );
-    return true;
-  });
-
-  const banned = document.querySelector(elementId);
-  if (banned) {
-    banned.innerHTML = countryList.join(", ");
-  }
-};
-
-const drawKpis = (totals, totalsDiff) => {
-  // Draw the KPI values
-
-  const setKpi = (key, value) =>
-    (document.querySelector(`#kpi-${key} .value`).innerHTML = value);
-
-  const setKpiDiff = (key, value) => {
-    const diffDir = value >= 0 ? "+" : "";
-    document.querySelector(
-      `#kpi-${key} .diff`
-    ).innerHTML = `( ${diffDir}${value} )`;
-  };
-
-  setKpi("confirmed", totals.confirmed);
-  setKpiDiff("confirmed", totalsDiff.confirmed);
-  setKpi("recovered", totals.recovered);
-  setKpiDiff("recovered", totalsDiff.recovered);
-  setKpi("deceased", totals.deceased);
-  setKpiDiff("deceased", totalsDiff.deceased);
-  setKpi("critical", totals.critical);
-  setKpiDiff("critical", totalsDiff.critical);
-  setKpi("tested", totals.tested);
-  setKpiDiff("tested", totalsDiff.tested);
-  setKpi("active", totals.confirmed - totals.recovered - totals.deceased);
-  setKpiDiff(
-    "active",
-    totalsDiff.confirmed - totalsDiff.recovered - totalsDiff.deceased
-  );
-};
-
-/**
- * @param {string} lastUpdatedString - MMM DD YYYY, HH:mm JST (e.g. Mar 29 2020, 15:53 JST)
- */
-const drawLastUpdated = (lastUpdatedString) => {
-  // Draw the last updated time
-
-  const display = document.getElementById("last-updated");
-  if (!display) {
-    return;
-  }
-
-  // If this is called before data is loaded, lastUpdated can be null.
-  if (!lastUpdatedString) {
-    return;
-  }
-
-  let lastUpdated;
-  try {
-    lastUpdated = parseISO(lastUpdatedString);
-
-    // If the timestamp is not ISO, fall back on the old date format
-    // TODO: remove after ISO time format is fully deployed
-    if (lastUpdated === "Invalid Date") {
-      lastUpdated = parse(
-        lastUpdatedString.slice(0, -4),
-        TIME_FORMAT,
-        new Date()
-      );
-    }
-  } catch (e) {
-    // Fall back to raw value on failed parse
-    display.textContent = lastUpdatedString;
-    return;
-  }
-  const relativeTime = {
-    en: formatDistanceToNow(lastUpdated, {
-      local: enUS,
-      addSuffix: true,
-    }),
-    ja: formatDistanceToNow(lastUpdated, { locale: ja, addSuffix: true }),
-  };
-
-  display.textContent = relativeTime[LANG];
-  display.setAttribute("title", lastUpdatedString);
-  i18next.addResource(
-    "en",
-    "translation",
-    "last-updated-time",
-    relativeTime["en"]
-  );
-  i18next.addResource(
-    "ja",
-    "translation",
-    "last-updated-time",
-    relativeTime["ja"]
-  );
-  display.setAttribute("data-i18n", "last-updated-time");
-};
-
->>>>>>> 5ea66dbd
 const drawPageTitleCount = (confirmed) => {
   // Update the number of confirmed cases in the title
 
@@ -1110,51 +288,10 @@
       );
     }
 
-<<<<<<< HEAD
     tippyInstances = updateTooltipLang(tippyInstances);
-=======
-    updateTooltipLang();
   });
 };
 
-const updateTooltipLang = () => {
-  // Destroy current tooltips
-  if (Array.isArray(tippyInstances)) {
-    tippyInstances.forEach((instance) => instance.destroy());
-  }
-
-  // Set tooltip content to current language
-  document.querySelectorAll(`[data-tippy-i18n]`).forEach((node) => {
-    const i18nKey = node.getAttribute("data-tippy-i18n");
-    const dataTippyContent = i18next.t(i18nKey);
-    node.setAttribute("data-tippy-content", dataTippyContent);
->>>>>>> 5ea66dbd
-  });
-};
-
-<<<<<<< HEAD
-=======
-  // Activate tooltips
-  tippyInstances = tippy("[data-tippy-content]");
-};
-
-const toggleLangPicker = () => {
-  // Toggle the lang picker
-  if (document.querySelectorAll("a[data-lang-picker]")) {
-    document.querySelectorAll("a[data-lang-picker]").forEach((el) => {
-      el.style.display = "inline";
-    });
-
-    let currentLangPicker = document.querySelector(
-      `a[data-lang-picker=${LANG}]`
-    );
-    if (currentLangPicker) {
-      currentLangPicker.style.display = "none";
-    }
-  }
-};
-
->>>>>>> 5ea66dbd
 const loadDataOnPage = () => {
   loadData((data) => {
     jsonData = data;
@@ -1210,10 +347,7 @@
 
   map.once("style.load", () => {
     styleLoaded = true;
-<<<<<<< HEAD
-=======
-
->>>>>>> 5ea66dbd
+
     map.getStyle().layers.forEach((thisLayer) => {
       if (thisLayer.type == "symbol") {
         map.setLayoutProperty(thisLayer.id, "text-field", [
