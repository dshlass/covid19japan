--- conflicted
+++ resolved
@@ -181,14 +181,14 @@
   // If there is an empty cell, fall back to the previous row
   function pullLatestSumAndDiff(rowKey, totalKey) {
     let latest = {}
-    let dayBefore = {} 
+    let dayBefore = {}
     let twoDaysBefore = {}
     if (daily.length > 2) {
       twoDaysBefore = daily[daily.length - 3]
-    } 
+    }
     if (daily.length > 1) {
       dayBefore = daily[daily.length - 2]
-    } 
+    }
     if (daily.length > 0) {
       latest = daily[daily.length - 1]
     }
@@ -437,13 +437,8 @@
     }
 
     // TODO Make this pretty
-<<<<<<< HEAD
-
-    if(pref.prefecture == 'Unspecified'){
-=======
-    
+
     if(pref.name == 'Unspecified'){
->>>>>>> c82c0bf6
       // Save the "Unspecified" row for the end of the table
       unspecifiedRow = "<tr><td><em>" + prefStr + "</em></td><td>" + pref.confirmed + "</td><td>" + (pref.recovered?pref.recovered:'') + "</td><td>" + pref.deaths + "</td></tr>"
     }else if (pref.name == 'Total'){
@@ -563,18 +558,11 @@
 
   // Go through all prefectures looking for cases
   ddb.prefectures.map(function(prefecture){
-<<<<<<< HEAD
-
-    let cases = parseInt(prefecture.cases)
-    if(cases > 0){
-      prefecturePaint.push(prefecture.prefecture)
-=======
-    
+
     let cases = parseInt(prefecture.confirmed)
     if(cases > 0){
       prefecturePaint.push(prefecture.name)
-      
->>>>>>> c82c0bf6
+
       if(cases <= 50){
         // 1-50 cases
         prefecturePaint.push('rgb(253,234,203)')
