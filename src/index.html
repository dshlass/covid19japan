--- conflicted
+++ resolved
@@ -53,43 +53,6 @@
   />
 </head>
 <body class="<%= htmlWebpackPlugin.options.bodyClass %>">
-<<<<<<< HEAD
-  <script src="https://browser.sentry-cdn.com/5.12.1/bundle.min.js" integrity="sha384-y+an4eARFKvjzOivf/Z7JtMJhaN6b+lLQ5oFbBbUwZNNVir39cYtkjW1r6Xjbxg3" crossorigin="anonymous"></script>
-  <script src="https://browser.sentry-cdn.com/5.12.1/captureconsole.min.js"></script>
-  <script>
-    if (window.location.hostname == 'covid19japan.com') {
-      Sentry.init({
-        dsn: 'https://1c7127f5f5b2432d99a5bf44a3b74d08@sentry.io/2967034',
-        debug: false,
-	blacklistUrls: [
-	  // Chrome extensions
-	  /extensions\//i,
-	  /^chrome:\/\//i,
-	],
-        ignoreErrors: [
-	  // Ignore Google Translate Chrome extension errors.
-	  // See: https://medium.com/@amir.harel/a-b-target-classname-indexof-is-not-a-function-at-least-not-mine-8e52f7be64ca
-	  "a[b].target.className.indexOf is not a function",
-	],
-        integrations: [
-          new Sentry.Integrations.CaptureConsole({
-            levels: ['error']
-          })
-        ]
-      })
-    }
-  </script>
-
-  <header class="embed-hide">
-    <h1 data-i18n="covid-19-tracker">Japan COVID-19 Coronavirus Tracker</h1>
-    <div class="toolbar">
-      <div class="lang-picker">
-        <!-- will be populated from supported language list -->
-        <a href="#" data-lang-picker='en'>EN 🇺🇸</a> |
-        <a href="#" data-lang-picker='ja'>JA 🇯🇵</a>
-        <a href="#" data-lang-picker='es'>ES 🇪🇸</a>
-        <a href="#" data-lang-picker='de'>DE 🇩🇪</a>
-=======
   <div id="page">
     <header class="embed-hide">
       <h1 data-i18n="covid-19-tracker">Japan COVID-19 Coronavirus Tracker</h1>
@@ -99,6 +62,7 @@
           <a href="#" data-lang-picker='en'>EN 🇺🇸</a> |
           <a href="#" data-lang-picker='ja'>JA 🇯🇵</a> |
           <a href="#" data-lang-picker='es'>ES 🇪🇸</a>
+          <a href="#" data-lang-picker='de'>DE 🇩🇪</a>
         </div>
         <div id="last-updated">
           <span data-i18n="last-updated">Last Updated:</span> <strong id="last-updated-time">-</strong>
@@ -138,7 +102,6 @@
         </svg>
         <div class="chart" id="kpi-recovered-chart"></div>
         <div class="chart-caption" data-i18n="recovered-chart-caption">Recoveries per day</div>
->>>>>>> 20379796
       </div>
 
       <div class="kpi-box" id="kpi-critical">
