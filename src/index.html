--- conflicted
+++ resolved
@@ -86,11 +86,8 @@
         <!-- will be populated from supported language list -->
         <a href="#" data-lang-picker='en'>EN 🇺🇸</a> |
         <a href="#" data-lang-picker='ja'>JA 🇯🇵</a>
-<<<<<<< HEAD
+        <a href="#" data-lang-picker='es'>ES 🇪🇸</a>
         <a href="#" data-lang-picker='de'>DE 🇩🇪</a>
-=======
-        <a href="#" data-lang-picker='es'>ES 🇪🇸</a>
->>>>>>> d9dfc42d
       </div>
       <em>
         <span data-i18n="last-updated">Last Updated:</span> <strong id="last-updated">-</strong>
