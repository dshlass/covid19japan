<!DOCTYPE HTML>
<html lang="en">
<head>

  <meta charset="utf-8">
  <meta name="viewport" content="width=device-width, initial-scale=1, minimal-ui">
  <title>Japan COVID-19 Coronavirus Tracker</title>
  <link href="https://fonts.googleapis.com/css?family=Open+Sans:400,400i,700,700i,800&display=swap" rel="stylesheet">

  <link
    rel="icon"
    type="image/png"
    href="https://covid19japan.com/static/favicon.png"
  />
  <meta
    name="description"
    content="Live updates of the Coronavirus COVID-19 outbreak in Japan"
  />
  <meta name="twitter:card" content="summary_large_image" />
  <meta name="twitter:url" content="https://covid19japan.com/" />
  <meta name="twitter:title" content="Japan COVID-19 Coronavirus Tracker" />

  <meta
    name="twitter:description"
    content="Live updates of the Coronavirus COVID-19 outbreak in Japan"
  />
  <meta property="og:title" content="Japan COVID-19 Coronavirus Tracker" />
  <meta property="og:type" content="website" />
  <meta property="og:url" content="https://covid19japan.com/" />
  <meta
    property="og:image"
    content="https://covid19japan.com/static/map.jpg"
  />
  <meta
    property="og:description"
    content="Live updates of the Coronavirus COVID-19 outbreak in Japan"
  />
</head>
<body class="<%= htmlWebpackPlugin.options.bodyClass %>">
  <script src="https://browser.sentry-cdn.com/5.12.1/bundle.min.js" integrity="sha384-y+an4eARFKvjzOivf/Z7JtMJhaN6b+lLQ5oFbBbUwZNNVir39cYtkjW1r6Xjbxg3" crossorigin="anonymous"></script>
  <script src="https://browser.sentry-cdn.com/5.12.1/captureconsole.min.js"></script>
  <script>
    if (window.location.hostname == 'covid19japan.com') {
      Sentry.init({
        dsn: 'https://1c7127f5f5b2432d99a5bf44a3b74d08@sentry.io/2967034',
        debug: false,
        integrations: [
          new Sentry.Integrations.CaptureConsole({
            levels: ['error']
          })
        ]
      })
    }
  </script>

  <header class="embed-hide">
    <div class="lang-picker">
      <a href="#" data-lang-picker='ja'>🇯🇵 日本語</a>
      <a href="#" data-lang-picker='en' style="display:none">🇺🇸 English</a>
    </div>

    <h1 data-ja="日本国内の新型コロナウイルス (COVID-19) 感染状況追跡">Japan COVID-19 Coronavirus Tracker</h1>
    <div>
      <em>
        View our <a href="https://docs.google.com/spreadsheets/d/1jfB4muWkzKTR0daklmf8D5F0Uf_IYAgcx_-Ij9McClQ/edit" target="_blank">live patient database</a>
      </em>
    </div>
    <div>
      <em>
        <span data-ja="最終更新:">Last Updated:</span> <strong id="last-updated">-</strong>
      </em>
    </div>
  </header>

  <section id="kpi">
    <div id="kpi-active" data-tippy-content="Confirmed cases minus recovered minus deceased" data-tippy-placement="bottom">
      <div class="diff">&nbsp;</div>
      <div class="value"><div class="lds-dual-ring"></div></div>
      <div class="label" data-ja="既存感染者数">Active &#9432;</div>
    </div>
    <div id="kpi-critical">
      <div class="diff">&nbsp;</div>
      <div class="value"><div class="lds-dual-ring"></div></div>
      <div class="label" data-ja="重症者数">Critical</div>
    </div>
    <div id="kpi-deceased">
      <div class="diff">&nbsp;</div>
      <div class="value"><div class="lds-dual-ring"></div></div>
      <div class="label" data-ja="死亡者数">Deaths</div>
    </div>
    <div id="kpi-tested">
      <div class="diff">&nbsp;</div>
      <div class="value"><div class="lds-dual-ring"></div></div>
      <div class="label" data-ja="検査実施人数">Tested</div>
    </div>
    <div id="kpi-confirmed">
      <div class="diff">&nbsp;</div>
      <div class="value"><div class="lds-dual-ring"></div></div>
      <div class="label" data-ja="感染者数">Confirmed</div>
    </div>
    <div id="kpi-recovered">
      <div class="diff">&nbsp;</div>
      <div class="value"><div class="lds-dual-ring"></div></div>
      <div class="label" data-ja="回復者数">Recovered</div>
    </div>
  </section>

  <a name="map"></a>
  <div class="center-offset">
    <h4 data-ja="ウイルス感染マップ"><span class="embed-show">COVID-19 </span>Outbreak Map</h4>
  </div>
  <section id="map-legend">
    <div><span class="one">▉</span> <span data-ja="1-50 件">1-50 cases</span></div>
    <div><span class="two">▉</span> <span data-ja="51-100 件">51-100 cases</span></div>
    <div><span class="three">▉</span> <span data-ja="101-200 件">101-200 cases</span></div>
    <div><span class="four">▉</span> <span data-ja="201+ 件">201+ cases</span></div>
  </section>
  <div id="map-container"></div>
  <span class="embed-show footnote">powered by <a href="https://covid19japan.com" target="_blank">COVID19Japan.com</a></span>

  <section id="trend-chart-container" class="embed-hide">
    <h4 data-ja="ウイルス感染の拡散傾向">Outbreak Spread Trend</h4>
    <div id="trend-chart">
        <div class="text-center"><div class="lds-dual-ring"></div></div>
    </div>
  </section>
<<<<<<< HEAD
  
  <section id="daily-increase-container" class="embed-hide">
    <h4 data-ja="陽性者数 (日別)">New Cases By Day</h4>
    <div id="daily-increase-chart">
        <div class="text-center"><div class="lds-dual-ring"></div></div>
    </div>
=======

  <section id="trend-chart-container" class="embed-hide">
    <canvas id="trend-chart"></canvas>
>>>>>>> 2ebb4f63
  </section>

  <section class="embed-hide">
    <h4 data-ja="都道府県ごとのデータ">Prefecture Data</h4>
    <table id="prefectures-table">
      <thead>
        <tr>
          <th data-ja="都道府県">Prefecture</th>
          <th data-ja="感染者数">Cases</th>
          <th data-ja="回復者数">Recovered</th>
          <th data-ja="死亡者数">Deaths</th>
        </tr>
      </thead>
      <tbody>
        <tr class="loading"><td colspan="4"><div class="lds-dual-ring"></div></td></tr>
      </tbody>
      <tfoot></tfoot>
    </table>
  </section>

  <section id="travel-restrictions" class="embed-hide">
    <h4 data-ja="">Travel Restrictions</h4>
    <h5>Countries Restricted from Entry into Japan</h5>
      <ul>
        <li>
          <a href="https://www.mhlw.go.jp/stf/seisakunitsuite/bunya/0000121431_00099.html">
            China (must undergo 14 day quarantine)
          </a>
        </li>
        <li>
          <a href="https://www.mhlw.go.jp/stf/seisakunitsuite/bunya/0000121431_00099.html">
            Korea (must undergo 14 day quarantine)
          </a>
        </li>
      </ul>
    <h5>Countries Banning Entry from Japan</h5>
    <table id="foreign-borders-table">
      <thead>
        <tr>
          <th data-ja="国">Country</th>
          <th data-ja="">No Entry</th>
          <th data-ja="">Details</th>
        </tr>
      </thead>
      <tbody>
        <tr class="loading"><td colspan="3"><div class="lds-dual-ring"></div></td></tr>
      </tbody>
    </table>
  </section>

  <section id="helpful-links" class="embed-hide">
    <a name="links"></a>
    <h4 data-ja="有益な情報源">Helpful Links</h4>
    <ul>
      <li>
        <a href="http://idsc.tokyo-eiken.go.jp/diseases/2019-ncov/">
          Information from the Tokyo Metropolitan Infectious Disease Surveillance Center
        </a>
      </li>
      <li>
        <a href="https://www.mhlw.go.jp/stf/seisakunitsuite/bunya/kenkou_iryou/covid19-kikokusyasessyokusya.html">
          If you think you might have the virus
        </a>
      </li>
      <li>
        <a href="https://www.who.int/emergencies/diseases/novel-coronavirus-2019">
          WHO information about the virus
        </a>
      </li>
      <li>
        <a href="https://www.fukushihoken.metro.tokyo.lg.jp/iryo/kansen/tagengoguide.files/tagengogaido2019-mihiraki.pdf">
          Monitoring your symptoms if you feel ill
        </a>
      </li>
      <li>
        <a href="https://twitter.com/i/lists/1069503606880006144">
          Active relevant Twitter accounts
        </a>
      </li>
    </ul>
    <br/>
    <h4 data-ja="一次情報源">Primary Data Sources</h4>
    <ul>
      <li><a href="https://www.mhlw.go.jp/stf/houdou/houdou_list_202002.html">https://www.mhlw.go.jp/stf/houdou/houdou_list_202002.html</a></li>
      <li><a href="https://www3.nhk.or.jp/news/special/coronavirus/latest-news/">https://www3.nhk.or.jp/news/special/coronavirus/latest-news/</a></li>
      <li><a href="https://www.iatatravelcentre.com/international-travel-document-news/1580226297.htm">https://www.iatatravelcentre.com/international-travel-document-news/1580226297.htm</a></li>
      <li><a href="https://github.com/reustle/covid19japan#data-sources">See all sources</a></li>
    </ul>
  </section>

  <footer>
    <p>
      Built and maintained by <a href="https://twitter.com/reustle" target="_blank">Shane Reustle</a> (<a href="https://reustle.co" target="_blank">Reustle K.K.</a>) and <a href="https://github.com/reustle/covid19japan/graphs/contributors" target="_blank">these contributors</a>.
      Concept and design by <a href="https://jiahuizhou.design/" target="_blank">Jiahui Zhou</a>.
      Supported by <a href="https://mapbox.com/community/" target="_blank">Mapbox Community</a> and <a href="https://sentry.io" target="_blank">Sentry.io</a>.
    </p>
    <p>
      Contribute to <a href="https://github.com/reustle/covid19japan" target="_blank">this project on GitHub</a>.
    </p>
  </footer>

  <!-- JS -->
  <script src="https://api.mapbox.com/mapbox-gl-js/v0.53.1/mapbox-gl.js"></script>
  <link href="https://api.mapbox.com/mapbox-gl-js/v0.53.1/mapbox-gl.css" rel="stylesheet" />
  <script async src="https://www.googletagmanager.com/gtag/js?id=UA-2580539-41"></script>
  <script>
    window.dataLayer = window.dataLayer || [];
    function gtag(){dataLayer.push(arguments);}
    gtag('js', new Date());
    gtag('config', 'UA-2580539-41');
  </script>

</body>
</html><|MERGE_RESOLUTION|>--- conflicted
+++ resolved
@@ -124,18 +124,16 @@
         <div class="text-center"><div class="lds-dual-ring"></div></div>
     </div>
   </section>
-<<<<<<< HEAD
-  
+
   <section id="daily-increase-container" class="embed-hide">
     <h4 data-ja="陽性者数 (日別)">New Cases By Day</h4>
     <div id="daily-increase-chart">
         <div class="text-center"><div class="lds-dual-ring"></div></div>
     </div>
-=======
+  </section>
 
   <section id="trend-chart-container" class="embed-hide">
     <canvas id="trend-chart"></canvas>
->>>>>>> 2ebb4f63
   </section>
 
   <section class="embed-hide">
