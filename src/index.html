--- conflicted
+++ resolved
@@ -129,11 +129,11 @@
     </div>
   </section>
 
-<<<<<<< HEAD
-  <a name="map"></a>
-  <div class="center-offset">
-    <h4><span data-i18n="covid-19" class="embed-show">COVID-19</span> <span data-i18n="outbreak-map">Outbreak Map</span></h4>
-  </div>
+  <section id="outbreak-map-container">
+    <a name="map"></a>
+    <div class="center-offset">
+      <h4><span data-i18n="covid-19" class="embed-show">COVID-19</span> <span data-i18n="outbreak-map">Outbreak Map</span></h4>
+    </div>
   <section id="map-legend">
     <div><span class="one">▉</span> 1-49 <span data-i18n="cases">cases</span></div>
     <div><span class="two">▉</span> 50-99 <span data-i18n="cases">cases</span></div>
@@ -141,24 +141,9 @@
     <div><span class="four">▉</span> 500-999 <span data-i18n="cases">cases</span></div>
     <div><span class="five">▉</span> 1000+ <span data-i18n="cases">cases</span></div>    
   </section>
-  <div id="map-container"></div>
-  <p class="embed-show footnote">powered by <a href="https://covid19japan.com" target="_blank">COVID19Japan.com</a></p>
-=======
-  <section id="outbreak-map-container">
-    <a name="map"></a>
-    <div class="center-offset">
-      <h4><span data-i18n="covid-19" class="embed-show">COVID-19</span> <span data-i18n="outbreak-map">Outbreak Map</span></h4>
-    </div>
-    <section id="map-legend">
-      <div><span class="one">▉</span> 1-50 <span data-i18n="cases">cases</span></div>
-      <div><span class="two">▉</span> 51-100 <span data-i18n="cases">cases</span></div>
-      <div><span class="three">▉</span> 101-200 <span data-i18n="cases">cases</span></div>
-      <div><span class="four">▉</span> 201+ <span data-i18n="cases">cases</span></div>
-    </section>
     <div id="map-container"></div>
     <p class="embed-show footnote">powered by <a href="https://covid19japan.com" target="_blank">COVID19Japan.com</a></p>
   </section>    
->>>>>>> 7b706098
 
   <section id="trend-chart-container" class="embed-hide">
     <h4 data-i18n="outbreak-spread-trend">Outbreak Spread Trend</h4>
