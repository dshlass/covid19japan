@import '../node_modules/tippy.js/dist/tippy.css';
@import '../node_modules/c3/c3.min.css';


$primary-black: #000a12;

body {
  margin: 0px;
  font-family: 'Open Sans', helvetica, sans-serif;
  line-height: 25px;
  color: $primary-black;
  font-size: 16px;
}
h1 {
  font-size: 48px;
  font-weight: 800;
}
h4 {
  font-size: 21px;
  margin-bottom: 20px;
}
h5 {
  font-weight: 600;
  font-size: 16px;
  margin-bottom: 5px;
}
.footnote {
  display: block;
  font-weight: 400;
  font-size: 15px;
  padding-left: 5px;
  font-style: italic;
  text-align: right;
  margin: 5px auto 0px auto;
  max-width: 650px;
}
section, header, footer {
  padding: 30px 10px;
  max-width: 650px;
  margin: 0px auto;
}
.center-offset {
  max-width: 650px;
  margin: 0px auto;
  padding: 0px 10px;
}
header {
  padding-top: 10px;

  .lang-picker {
    text-align: right;

    a {
      text-decoration: none;
    }
  }
}

a, a:hover, a:visited {
  color: #000a12;
}
h1 {
  font-size: 24px;
}
.text-center {
  text-align: center;
}

#kpi {
  padding-top: 20px;
  display: flex;
  flex-wrap: wrap;
  justify-content: space-between;
  text-align: center;


  >div {
    width: 30%;
    margin-bottom: 35px;

    .diff {
      margin-bottom: 8px;
      font-weight: 700;
    }
    .value {
      font-size: 32px;
      font-weight: 800;
      margin-bottom: 14px;
    }
    .label {
      color: $primary-black;
      font-weight: 700;
    }
  }

  #kpi-confirmed {
    color: rgb(244,67,52);
  }
  #kpi-recovered {
    color: rgb(24,118,211);
  }
  #kpi-deceased {
    color: rgb(54,72,79);
  }
  #kpi-critical {
    color:  rgb(114,4,5);
  }
  #kpi-tested {
    color: rgb(164,173,192);
  }
  #kpi-active {
    color: rgb(223,14,31);
  }


  table {
    text-align: center;
    width: 100%;
    border-spacing: 0px 10px;
  }

  .kpi-metrics {
    font-size: 28px;
   font-weight: 800;
  }

  .kpi-labels {
    font-size: 18px;
    font-weight: 700;
  }
}

#map-container {
  width: 100%;
  height: 400px;
  background: #cad2d3;
  max-width: 650px;
  margin: 0px auto;
  border-radius: 6px;
}

#map-legend {
  padding-top: 0px;
  padding-bottom: 10px;
  font-size: 16px;
  display: flex;
  flex-wrap: wrap;
  justify-content: space-between;

  > div {
    display: inline-block;
  }

  span.one {
    color: #fdeacb;
  }

  span.two {
    color: #fb9b7f;
  }

  span.three {
    color: #f44336;
  }

  span.four {
    color: #ba000d;
  }
}

#trend-chart-container,
#daily-increase-container,
#prefecture-trajectory-container {
  //padding: 0px 10px;

  path.c3-line {
    stroke-width: 2px;
  }
  line.c3-xgrid, line.c3-ygrid {
    stroke-dasharray: 0 0;
    stroke: #f0f0f0 !important;
  }
}

table {
  width: 100%;
  border-collapse: separate;
  border-spacing: 0px;
  font-size: 14px;

  tr:nth-child(even), tbody#unspecified-rows tr {
    background-color: rgb(244,247,248);
  }

  tfoot tr {
    background-color: rgb(235, 238, 239);

  }

  th {
    text-align: left;
    font-size: 11px;
    min-width: 7em;
  }
  td {
    padding: 5px 0px;
  }
  td:first-child {
    padding: 5px;
  }
  .totals {
    font-weight: bold;
  }
  .loading td {
    text-align: center;
    padding: 30px 0px;
  }

  th.prefecture, td.prefecture {
    min-width: 60px;
    max-width: 100px;
    white-space: nowrap;
  }


  th.trend, td.trend {
    width: 180px;
    min-width: 180px;
    max-width: 240px;
    padding: 0 4px;
  }

  th.count, td.count {
    width: 7em;
  }

  span.increment {
    color: rgb(244,67,54);
    font-size: 10px;
  }

}

#helpful-links {
  li {
    margin-bottom: 20px;
    word-wrap: break-word;
  }
}

footer {
  line-height: 34px;
  a, a:active {
    color: #1976d2 !important;
  }
  .avatar {
    text-decoration: none;
    img {
      height: 50px;
      width: 50px;
      border-radius: 50%;
    }
  }
}

// Loading Icon
.lds-dual-ring {
  display: inline-block;
  width: 24px;
  height: 24px;
}
.lds-dual-ring:after {
  content: " ";
  display: block;
  width: 16px;
  height: 16px;
  border-radius: 50%;
  border: 4px solid #f44336;
  border-color: #f44336 transparent #f44336 transparent;
  animation: lds-dual-ring 1.6s linear infinite;
}
@keyframes lds-dual-ring {
  0% {
    transform: rotate(0deg);
  }
  100% {
    transform: rotate(360deg);
  }
}

body {
  &.embed {
    .embed-hide {
      display: none;
    }
  }
  &:not(.embed) {
    .embed-show {
      display: none;
    }
  }
}

<<<<<<< HEAD
.table-wrapper {
  overflow-x: auto;
  width: 100%
=======
img.emoji {
  height: 1em;
  width: 1em;
  margin: 0 .1em 0 .1em;
  vertical-align: -0.1em;
}

.country-link {
  white-space: nowrap;
>>>>>>> d8db715a
}<|MERGE_RESOLUTION|>--- conflicted
+++ resolved
@@ -301,11 +301,11 @@
   }
 }
 
-<<<<<<< HEAD
 .table-wrapper {
   overflow-x: auto;
   width: 100%
-=======
+}
+
 img.emoji {
   height: 1em;
   width: 1em;
@@ -315,5 +315,4 @@
 
 .country-link {
   white-space: nowrap;
->>>>>>> d8db715a
 }