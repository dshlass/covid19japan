@import '../node_modules/tippy.js/dist/tippy.css';
@import '../node_modules/c3/c3.min.css';


$primary-black: #000a12;

body {
  margin: 0px;
  font-family: 'Open Sans', helvetica, sans-serif;
  line-height: 25px;
  color: $primary-black;
  font-size: 16px;

  .embed-show {
    display: none;
  }
}
h1 {
  font-size: 48px;
  font-weight: 800;
}
h4 {
  font-size: 21px;
  margin-bottom: 20px;
}
h5 {
  font-weight: 600;
  font-size: 16px;
}
.footnote {
  font-weight: 400;
  font-size: 15px;
  padding-left: 5px;
  font-style: italic;
  text-align: right;
  margin: 5px auto 0px auto;
  max-width: 650px;
}
section, header, footer {
  padding: 30px 10px;
  max-width: 650px;
  margin: 0px auto;
}
.center-offset {
  max-width: 650px;
  margin: 0px auto;
  padding: 0px 10px;
}
header {
  padding-top: 10px;

  .lang-picker {
    text-align: right;

    a {
      text-decoration: none;
    }
  }
}

a, a:hover, a:visited {
  color: #000a12;
}
h1 {
  font-size: 24px;
}
.text-center {
  text-align: center;
}

#kpi {
  padding-top: 20px;
  display: flex;
  flex-wrap: wrap;
  justify-content: space-between;
  text-align: center;


  >div {
    width: 30%;
    margin-bottom: 35px;

    .diff {
      margin-bottom: 8px;
      font-weight: 700;
    }
    .value {
      font-size: 32px;
      font-weight: 800;
      margin-bottom: 14px;
    }
    .label {
      color: $primary-black;
      font-weight: 700;
    }
  }

  #kpi-confirmed {
    color: rgb(244,67,52);
  }
  #kpi-recovered {
    color: rgb(24,118,211);
  }
  #kpi-deceased {
    color: rgb(54,72,79);
  }
  #kpi-critical {
    color:  rgb(114,4,5);
  }
  #kpi-tested {
    color: rgb(164,173,192);
  }
  #kpi-active {
    color: rgb(223,14,31);
  }


  table {
    text-align: center;
    width: 100%;
    border-spacing: 0px 10px;
  }

  .kpi-metrics {
    font-size: 28px;
   font-weight: 800;
  }

  .kpi-labels {
    font-size: 18px;
    font-weight: 700;
  }
}

#map-container {
  width: 100%;
  height: 400px;
  background: #cad2d3;
  max-width: 650px;
  margin: 0px auto;
  border-radius: 6px;
}

#map-legend {
  padding-top: 0px;
  padding-bottom: 10px;
  font-size: 16px;
  display: flex;
  flex-wrap: wrap;
  justify-content: space-between;

  > div {
    display: inline-block;
  }

  span.one {
    color: #fdeacb;
  }

  span.two {
    color: #fb9b7f;
  }

  span.three {
    color: #f44336;
  }

  span.four {
    color: #ba000d;
  }
}

<<<<<<< HEAD
#trend-chart-container, #daily-increase-container {
  //padding: 0px 10px;

  path.c3-line {
    stroke-width: 2px;
=======
#trend-chart-container {
  height: 250px;
  padding: 0px 10px;
}
#chart-legend-container {
  padding-bottom: 10px;

  #chart-legend {
    padding: 0px;
    font-size: 16px;
    display: flex;
    flex-wrap: wrap;
    justify-content: space-between;
  }
  > div {
    display: inline-block;
  }
  span.one {
    color: rgb(244,67,54);
  }
  span.two {
    color: rgb(25,118,210);
  }
  span.three {
    color: rgb(55,71,79);
>>>>>>> 2ebb4f63
  }
  line.c3-xgrid, line.c3-ygrid {
    stroke-dasharray: 0 0;
    stroke: #f0f0f0 !important;
  }
}

#prefectures-table {
  width: 100%;
  border-collapse: separate;
  border-spacing: 0px;
  font-size: 14px;

  tr:nth-child(even) {
    background-color: rgb(244,247,248);
  }
  th {
    text-align: left;
    font-size: 12px;
  }
  td {
    padding: 5px 0px;
  }
  td:first-child {
    padding: 5px;
  }
  .totals {
    font-weight: bold;
  }
  .loading td {
    text-align: center;
    padding: 30px 0px;
  }
}

#helpful-links {
  li {
    margin-bottom: 20px;
    word-wrap: break-word;
  }
}

footer {
  line-height: 34px;
  a, a:active {
    color: #1976d2 !important;
  }
}

// Loading Icon
.lds-dual-ring {
  display: inline-block;
  width: 24px;
  height: 24px;
}
.lds-dual-ring:after {
  content: " ";
  display: block;
  width: 16px;
  height: 16px;
  border-radius: 50%;
  border: 4px solid #f44336;
  border-color: #f44336 transparent #f44336 transparent;
  animation: lds-dual-ring 1.6s linear infinite;
}
@keyframes lds-dual-ring {
  0% {
    transform: rotate(0deg);
  }
  100% {
    transform: rotate(360deg);
  }
}

body.embed {
  .embed-hide { display: none; }
  .embed-show { display: block; }
  span.embed-show { display: inline; }
}<|MERGE_RESOLUTION|>--- conflicted
+++ resolved
@@ -170,13 +170,6 @@
   }
 }
 
-<<<<<<< HEAD
-#trend-chart-container, #daily-increase-container {
-  //padding: 0px 10px;
-
-  path.c3-line {
-    stroke-width: 2px;
-=======
 #trend-chart-container {
   height: 250px;
   padding: 0px 10px;
@@ -202,7 +195,6 @@
   }
   span.three {
     color: rgb(55,71,79);
->>>>>>> 2ebb4f63
   }
   line.c3-xgrid, line.c3-ygrid {
     stroke-dasharray: 0 0;
